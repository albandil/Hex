--- conflicted
+++ resolved
@@ -35,7 +35,6 @@
 
 // forward declarations
 class HDFFile;
-template <class T> class ConstArrayView;
 template <class T> class ArrayView;
 template <class T> class Array;
 template <class T> class NumberArray;
@@ -43,9 +42,8 @@
 /**
  * @brief Const shallow copy of Array<T>.
  */
-template <class T> class ConstArrayView
-{
-<<<<<<< HEAD
+template <class NumberType> class ArrayView
+{
 private:
     
     size_t N;
@@ -183,122 +181,6 @@
             sqrnorm += sqrabs(x);
         return sqrt(sqrnorm);
     }
-=======
-    public:
-        
-        // typenames
-        typedef T DataType;
-        typedef T const * const_iterator;
-        
-        // constructors
-        ConstArrayView()
-            : N_(0), array_(nullptr) {}
-        ConstArrayView(ConstArrayView<T> const & v)
-            : N_(v.N_), array_(v.array_) {}
-        ConstArrayView(ArrayView<T> const & v)
-            : N_(v.size()), array_(v.data()) {}
-        ConstArrayView(Array<T> const & a, size_t i = 0, size_t n = 0)
-            : N_(n > 0 ? n : a.size()), array_(a.data() + i) {}
-        ConstArrayView(NumberArray<T> const & a, size_t i = 0, size_t n = 0)
-            : N_(n > 0 ? n : a.size()), array_(a.data() + i) {}
-        ConstArrayView(const_iterator i, const_iterator j)
-            : N_(j - i), array_(&(*i)) {}
-        
-        // destructor
-        ~ConstArrayView() {}
-        
-        // getters
-        virtual size_t size() const { return N_; }
-        virtual bool empty() const { return N_ == 0; }
-        virtual T const * data() const { return array_; }
-        virtual T const & operator[] (size_t i) const { assert (i < N_); return array_[i]; }
-        
-        // iterator interface
-        virtual const_iterator begin() const { return array_; }
-        virtual const_iterator end() const { return array_ + N_; }
-        virtual T const & front(int i = 0) const { assert(i < N_); return *(array_ + i); }
-        virtual T const & back(int i = 0) const { assert(i < N_); return *(array_ + N_ - i - 1); }
-        
-        // assignment
-        virtual ConstArrayView & operator= (ConstArrayView const & a)
-        {
-            N_ = a.N_;
-            array_ = a.array_;
-            return *this;
-        }
-        
-    private:
-        
-        // size of the data
-        size_t N_;
-        
-        // data pointer
-        T const * array_;
-};
-
-/**
- * @brief Shallow copy of Array<T>.
- */
-template <typename T> class ArrayView : public ConstArrayView<T>
-{
-    public:
-    
-        // alias
-        typedef T DataType;
-        typedef T * iterator;
-        typedef T const * const_iterator;
-    
-        // constructors
-        ArrayView()
-            : N_(0), array_(nullptr) {}
-        ArrayView(Array<T> & a, size_t i = 0, size_t n = 0)
-            : N_((n > 0) ? n : a.size()), array_(a.data() + i) {}
-        ArrayView(iterator i, iterator j)
-            : N_(j - i), array_(&(*i)) {}
-    
-        // destructor
-        virtual ~ArrayView() {}
-    
-        // getters
-        virtual T * data() { return array_; }
-        virtual T const * data() const { return array_; }
-        virtual T & operator[] (size_t i) { assert(i < N_); return array_[i]; }
-        virtual T const & operator[] (size_t i) const { assert(i < N_); return array_[i]; }
-    
-        // iterator interface
-        virtual iterator begin () { return array_; }
-        virtual const_iterator begin () const { return array_; }
-        virtual iterator end () { return array_ + N_; }
-        virtual const_iterator end () const { return array_ + N_; }
-        virtual T & front (int i = 0) { return *(array_ + i); }
-        virtual T const & front (int i = 0) const { return *(array_ + i); }
-        virtual T & back (int i = 0) { return *(array_ + N_ - 1 - i); }
-        virtual T const & back (int i = 0) const { return *(array_ + N_ - 1 - i); }
-        
-        // assignment
-        virtual ArrayView<T> & operator= (ArrayView<T> const & v)
-        {
-            assert(N_ == v.N_);
-            for (size_t i = 0; i < N_; i++)
-                array_[i] = v.array_[i];
-            return *this;
-        }
-        
-        // fill with zeros
-        virtual void clear()
-        {
-            for (size_t i = 0; i < N_; i++)
-                array_[i] = T(0);
-        }
-    
-    private:
-        
-        // size of the data
-        size_t N_;
-        
-        // data pointer
-        T * array_;
->>>>>>> b3862097
 };
 
 /**
@@ -495,7 +377,6 @@
  */
 template <class T> class NumberArray : public Array<T>
 {
-<<<<<<< HEAD
 private:
     
     size_t N, Nres;
@@ -535,28 +416,6 @@
     void destroy_()
     {
         if (array != nullptr)
-=======
-    public:
-    
-        // alias
-        typedef T DataType;
-        typedef T * iterator;
-        typedef T const * const_iterator;
-    
-        // constructors
-        NumberArray()
-            : N_(0), Nres_(0), array_(nullptr) {}
-        NumberArray(size_t n, T x = 0)
-            : N_(n), Nres_(n), array_(alloc_(Nres_)) { for (size_t i = 0; i < N_; i++) array_[i] = x; }
-        NumberArray(size_t n, T const * x)
-            : N_(n), Nres_(n), array_(alloc_(Nres_)) { for (size_t i = 0; i < N_; i++) array_[i] = x[i]; }
-        NumberArray(NumberArray<T> const & a)
-            : N_(a.N_), Nres_(N_), array_(alloc_(Nres_)) { for (size_t i = 0; i < N_; i++) array_[i] = a.array_[i]; }
-        NumberArray(ConstArrayView<T> a)
-            : N_(a.size()), Nres_(N_), array_(alloc_(Nres_)) { for (size_t i = 0; i < N_; i++) array_[i] = a[i]; }
-        NumberArray(NumberArray<T> && a)
-            : N_(0), Nres_(0), array_(nullptr)
->>>>>>> b3862097
         {
             std::swap(N_, a.N_);
             std::swap(Nres_, a.Nres_);
@@ -608,7 +467,6 @@
             }
             
             // allocate new storage
-<<<<<<< HEAD
             Nres = b.N;
             array = alloc_(Nres);
         }
@@ -638,22 +496,6 @@
     {
         NumberArray<NumberType> c = *this;
         for (size_t i = 0; i < N; i++)
-=======
-            T * new_array = alloc_(n);
-            
-            // clear the array and copy old data to its beginning
-            memset(new_array, 0, n * sizeof(T));
-            memcpy(new_array, array_, N_ * sizeof(T));
-            
-            // destroy old storage and use the new one
-            destroy_();
-            N_ = Nres_ = n;
-            array_ = new_array;
-            return N_;
-        }
-        
-        virtual size_t reserve (size_t n)
->>>>>>> b3862097
         {
             if (n > Nres_)
             {
@@ -1181,15 +1023,10 @@
 
 #include "arrithm.h"
 
-<<<<<<< HEAD
 // scalar product of two arrays.
 template <typename NumberType1, typename NumberType2> auto operator | (
     NumberArray<NumberType1> const & a, NumberArray<NumberType2> const & b
 ) -> decltype(NumberType1(0)*NumberType2(0))
-=======
-// merge product of two arrays.
-template <class T> T operator | (NumberArray<T> const & a, NumberArray<T> const & b)
->>>>>>> b3862097
 {
     // check if sizes match
     assert(a.size() == b.size());
@@ -1198,13 +1035,8 @@
     T result = 0;
     
     // iterators
-<<<<<<< HEAD
     NumberType1 const * const restrict pa = &a[0];
     NumberType2 const * const restrict pb = &b[0];
-=======
-    T const * const restrict pa = a.data();
-    T const * const restrict pb = b.data();
->>>>>>> b3862097
     
     // sum the products
     size_t N = a.size();
@@ -1214,31 +1046,19 @@
     return result;
 }
 
-<<<<<<< HEAD
 template <class T1, class T2> auto outer_product (
     const ArrayView<T1> a,
     const ArrayView<T2> b
 ) -> NumberArray<decltype(T1(0) * T2(0))>
 {
     NumberArray<decltype(T1(0) * T2(0))> c (a.size() * b.size());
-=======
-template <typename T1, typename T2> auto outer_product (
-    ArrayView<T1> const & a, ArrayView<T2> const & b
-) -> NumberArray<decltype(T1(0) * T2(0))>
-{
-    NumberArray<decltype(T1(0) * T2(0))> c(a.size()*b.size());
->>>>>>> b3862097
     
     auto ic = c.begin();
     
     for (auto a_ : a)
     for (auto b_ : b)
         *(ic++) = a_ * b_;
-<<<<<<< HEAD
-    
-=======
-        
->>>>>>> b3862097
+    
     return c;
 }
 
