//  * * * * * * * * * * * * * * * * * * * * * * * * * * * * * * * * * * * * * * * *  //
//                                                                                   //
//                       / /   / /    __    \ \  / /                                 //
//                      / /__ / /   / _ \    \ \/ /                                  //
//                     /  ___  /   | |/_/    / /\ \                                  //
//                    / /   / /    \_\      / /  \ \                                 //
//                                                                                   //
//                                                                                   //
//  Copyright (c) 2016, Jakub Benda, Charles University in Prague                    //
//                                                                                   //
// MIT License:                                                                      //
//                                                                                   //
//  Permission is hereby granted, free of charge, to any person obtaining a          //
// copy of this software and associated documentation files (the "Software"),        //
// to deal in the Software without restriction, including without limitation         //
// the rights to use, copy, modify, merge, publish, distribute, sublicense,          //
// and/or sell copies of the Software, and to permit persons to whom the             //
// Software is furnished to do so, subject to the following conditions:              //
//                                                                                   //
//  The above copyright notice and this permission notice shall be included          //
// in all copies or substantial portions of the Software.                            //
//                                                                                   //
//  THE SOFTWARE IS PROVIDED "AS IS", WITHOUT WARRANTY OF ANY KIND, EXPRESS          //
// OR IMPLIED, INCLUDING BUT NOT LIMITED TO THE WARRANTIES OF MERCHANTABILITY,       //
// FITNESS FOR A PARTICULAR PURPOSE AND NONINFRINGEMENT. IN NO EVENT SHALL THE       //
// AUTHORS OR COPYRIGHT HOLDERS BE LIABLE FOR ANY CLAIM, DAMAGES OR OTHER LIABILITY, //
// WHETHER IN AN ACTION OF CONTRACT, TORT OR OTHERWISE, ARISING FROM, OUT OF         //
// OR IN CONNECTION WITH THE SOFTWARE OR THE USE OR OTHER DEALINGS IN THE SOFTWARE.  //
//                                                                                   //
//  * * * * * * * * * * * * * * * * * * * * * * * * * * * * * * * * * * * * * * * *  //

#ifdef WITH_UMFPACK

// --------------------------------------------------------------------------------- //

#include "lu-umfpack.h"

// --------------------------------------------------------------------------------- //

std::size_t LUft_UMFPACK::size () const
{
    if (numeric_ == nullptr)
        return 0;
    
    LU_int_t lnz, unz, m, n, nz_udiag;
    LU_int_t status = UMFPACK_GET_LUNZ_F
    (
        &lnz,       // number of non-zero elements in L-factor
        &unz,       // number of non-zero elements in U-factor
        &m,         // row count
        &n,         // column count
        &nz_udiag,  // ?
        numeric_    // factorization object
    );
    
    return status == 0 ? (lnz + unz) * 16LL : 0LL; // Byte count
}

bool LUft_UMFPACK::valid () const
{
    return numeric_ != nullptr and size() > 0;
}

Real LUft_UMFPACK::cond () const
{
    return info_[UMFPACK_RCOND];
}

void LUft_UMFPACK::factorize (CsrMatrix<LU_int_t,Complex> const & matrix, LUftData data)
{
    // Use standard UMFPACK sequence
    void *Symbolic, *Numeric;
    LU_int_t status;
    
    // get default setting
    double Control[UMFPACK_CONTROL];
    UMFPACK_DEFAULTS_F(Control);
    
    // modify the drop tolerance
    Control[UMFPACK_STRATEGY] = UMFPACK_STRATEGY_SYMMETRIC;
    Control[UMFPACK_DROPTOL] = data.drop_tolerance;
    
    // diagnostic information
<<<<<<< HEAD
    NumberArray<double> Info (UMFPACK_INFO);
=======
    double Info[UMFPACK_INFO];
>>>>>>> dbca988a
    
    // matrix data
    LU_int_t m = matrix.rows();
    LU_int_t n = matrix.cols();
#ifndef SINGLE
    x_ = matrix.x();
#else
    x_.resize(0);
    x_.reserve(matrix.x().size());
    for (Complex x : matrix.x())
	x_.push_back(std::complex<double>(x.real(), x.imag()));
#endif
    p_ = matrix.p();
    i_ = matrix.i();
<<<<<<< HEAD
=======
#ifndef SINGLE
    x_ = matrix.x();
#else
    x_.resize(matrix.x().size());
    for (std::size_t i = 0; i < x_.size(); i++) x_[i] = Complex(matrix.x()[i].real(), matrix.x()[i].imag());
#endif
>>>>>>> dbca988a
    
    // analyze the sparse structure
    status = UMFPACK_SYMBOLIC_F
    (
        m, n,                       // matrix dimensions
        p_.data(), i_.data(),        // column and row indices
        reinterpret_cast<const double*>(x_.data()), 0,    // matrix data
        &Symbolic, Control, nullptr                // UMFPACK internals
    );
    if (status != 0)
    {
        std::cerr << "\nSymbolic factorization error " << status << std::endl;
        UMFPACK_REPORT_STATUS_F(0, status);
        std::exit(EXIT_FAILURE);
    }
    
    // do some factorizations
    status = UMFPACK_NUMERIC_F
    (
        p_.data(), i_.data(),    // column and row indices
        reinterpret_cast<const double*>(x_.data()), 0,    // matrix data
        Symbolic, &Numeric, Control, Info    // UMFPACK internals
    );
    if (status != 0)
    {
        std::cerr << "\nNumeric factorization error " << status << std::endl;
        UMFPACK_REPORT_STATUS_F(0, status);
        std::exit(EXIT_FAILURE);
    }
    
    // release symbolic data
    UMFPACK_FREE_SYMBOLIC_F(&Symbolic);
    
    // store numeric data
    numeric_ = Numeric;
}

void LUft_UMFPACK::solve (const cArrayView b, cArrayView x, int eqs) const
{
    // number of unknowns
    std::size_t N = p_.size() - 1;
    
    // check sizes
    assert(eqs * N == x.size());
    assert(eqs * N == b.size());
    
#ifdef SINGLE
    NumberArray<std::complex<double>> B(b.size()), X(x.size());
    for (std::size_t i = 0; i < b.size(); i++)
    {
        B[i].real(b[i].real());
        B[i].imag(b[i].imag());
        X[i].real(x[i].real());
        X[i].imag(x[i].imag());
    }
#else
    cArrayView B(b), X(x);
#endif
    
    // solve for all RHSs
    for (int eq = 0; eq < eqs; eq++)
    {
        // solve for current RHS
        int status = UMFPACK_SOLVE_F
        (
            UMFPACK_Aat,    // matrix orientation
            p_.data(),      // row pointers
            i_.data(),      // column indices
            
            // matrix elements (interleaved)
            reinterpret_cast<const double*>(x_.data()),
            nullptr,
            
            // solutions (interleaved)
            reinterpret_cast<double*>(&X[0] + eq * N),
            nullptr,
            
            // right-hand side vectors (interleaved)
            reinterpret_cast<const double*>(&B[0] + eq * N),
            nullptr,
            
            numeric_,   // factorization object
            nullptr,    // ?
            &info_[0]   // diagnostic information
        );
        
        // check output
        if (status != UMFPACK_OK)
        {
            std::cerr << "\n[CsrMatrix::LUft::solve] Exit status " << status << std::endl;
            UMFPACK_REPORT_STATUS_F(0, status);
        }
    }
    
#ifdef SINGLE
    for (std::size_t i = 0; i < x.size(); i++)
    {
        x[i].real(X[i].real());
        x[i].imag(X[i].imag());
    }
#endif
}

void LUft_UMFPACK::save (std::string name) const
{
    p_.hdfsave("csr-p-" + name);
    i_.hdfsave("csr-i-" + name);
    x_.hdfsave("csr-x-" + name);
    
    int err = UMFPACK_SAVE_NUMERIC_F(numeric_, const_cast<char*>(name.c_str()));
    
    if (err == UMFPACK_ERROR_invalid_Numeric_object)
        HexException("[LUft::save] Invalid numeric object.");
    
    if (err == UMFPACK_ERROR_file_IO)
        HexException("[LUft::save] Failed to save LU object \"%s\" (size = %ld).", name.c_str(), size());
}

void LUft_UMFPACK::load (std::string name, bool throw_on_io_failure)
{
    if (not p_.hdfload("csr-p-" + name) or
        not i_.hdfload("csr-i-" + name) or
        not x_.hdfload("csr-x-" + name))
    {
        if (throw_on_io_failure)
            HexException("[LUft::load] Failed to load the matrix data from files \"csr-*-%s\".", name.c_str());
        
        return;
    }
    
    int err = UMFPACK_LOAD_NUMERIC_F(&numeric_, const_cast<char*>(name.c_str()));
    
    if (err == UMFPACK_ERROR_out_of_memory)
        HexException("[LUft::load] Out of memory.");
    
    if (err == UMFPACK_ERROR_file_IO and throw_on_io_failure)
        HexException("[LUft::save] Failed to load LU object \"%s\".", name.c_str());
}

void LUft_UMFPACK::drop ()
{
    if (numeric_ != nullptr)
    {
        UMFPACK_FREE_NUMERIC_F(&numeric_);
        numeric_ = nullptr;
        p_.drop();
        i_.drop();
        x_.drop();
    }
}

// --------------------------------------------------------------------------------- //

addClassToParentRunTimeSelectionTable(LUft, LUft_UMFPACK)

// --------------------------------------------------------------------------------- //

#endif // WITH_UMFPACK<|MERGE_RESOLUTION|>--- conflicted
+++ resolved
@@ -81,11 +81,7 @@
     Control[UMFPACK_DROPTOL] = data.drop_tolerance;
     
     // diagnostic information
-<<<<<<< HEAD
-    NumberArray<double> Info (UMFPACK_INFO);
-=======
     double Info[UMFPACK_INFO];
->>>>>>> dbca988a
     
     // matrix data
     LU_int_t m = matrix.rows();
@@ -100,15 +96,12 @@
 #endif
     p_ = matrix.p();
     i_ = matrix.i();
-<<<<<<< HEAD
-=======
 #ifndef SINGLE
     x_ = matrix.x();
 #else
     x_.resize(matrix.x().size());
     for (std::size_t i = 0; i < x_.size(); i++) x_[i] = Complex(matrix.x()[i].real(), matrix.x()[i].imag());
 #endif
->>>>>>> dbca988a
     
     // analyze the sparse structure
     status = UMFPACK_SYMBOLIC_F
