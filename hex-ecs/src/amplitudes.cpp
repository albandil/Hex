//  * * * * * * * * * * * * * * * * * * * * * * * * * * * * * * * * * * * * * * * *  //
//                                                                                   //
//                       / /   / /    __    \ \  / /                                 //
//                      / /__ / /   / _ \    \ \/ /                                  //
//                     /  ___  /   | |/_/    / /\ \                                  //
//                    / /   / /    \_\      / /  \ \                                 //
//                                                                                   //
//                                                                                   //
//  Copyright (c) 2016, Jakub Benda, Charles University in Prague                    //
//                                                                                   //
// MIT License:                                                                      //
//                                                                                   //
//  Permission is hereby granted, free of charge, to any person obtaining a          //
// copy of this software and associated documentation files (the "Software"),        //
// to deal in the Software without restriction, including without limitation         //
// the rights to use, copy, modify, merge, publish, distribute, sublicense,          //
// and/or sell copies of the Software, and to permit persons to whom the             //
// Software is furnished to do so, subject to the following conditions:              //
//                                                                                   //
//  The above copyright notice and this permission notice shall be included          //
// in all copies or substantial portions of the Software.                            //
//                                                                                   //
//  THE SOFTWARE IS PROVIDED "AS IS", WITHOUT WARRANTY OF ANY KIND, EXPRESS          //
// OR IMPLIED, INCLUDING BUT NOT LIMITED TO THE WARRANTIES OF MERCHANTABILITY,       //
// FITNESS FOR A PARTICULAR PURPOSE AND NONINFRINGEMENT. IN NO EVENT SHALL THE       //
// AUTHORS OR COPYRIGHT HOLDERS BE LIABLE FOR ANY CLAIM, DAMAGES OR OTHER LIABILITY, //
// WHETHER IN AN ACTION OF CONTRACT, TORT OR OTHERWISE, ARISING FROM, OUT OF         //
// OR IN CONNECTION WITH THE SOFTWARE OR THE USE OR OTHER DEALINGS IN THE SOFTWARE.  //
//                                                                                   //
//  * * * * * * * * * * * * * * * * * * * * * * * * * * * * * * * * * * * * * * * *  //

#include <algorithm>
#include <cmath>
#include <complex>
#include <cstring>
#include <cstdlib>
#include <ctime>
#include <vector>

#include "hex-arrays.h"
#include "hex-chebyshev.h"
#include "hex-clenshawcurtis.h"
#include "hex-hydrogen.h"
#include "hex-matrix.h"
#include "hex-misc.h"
#include "hex-special.h"
#include "hex-version.h"

#include "amplitudes.h"
#include "bspline.h"
#include "radial.h"

// Extrapolate uniformly sampled function y(x) = a/x + b.
Complex inv_power_extrapolate (rArray X, cArrayView Y)
{
    // invert independent variable
    for (Real & x : X)
        x = 1.0 / x;
    
    // do the regression
    Real avg_x   = sum(X)   / X.size();
    Real avg_xx  = sum(X*X) / X.size();
    Complex avg_y  = sum(Y)   / Real(X.size());
    Complex avg_xy = sum(X*Y) / Real(X.size());
    Complex a = (avg_xy - avg_x * avg_y) / (avg_xx - avg_x * avg_x);
    Complex b = avg_y - a * avg_x;
    
    // return the limit
    return b;
}

Amplitudes::Amplitudes
(
    Bspline const & bspline_inner,
    Bspline const & bspline_full,
    InputFile const & inp,
    Parallel const & par,
    CommandLine const & cmd,
    std::vector<std::pair<int,int>> const & ang
) : bspline_inner_(bspline_inner), bspline_full_(bspline_full),
    rad_(bspline_inner, bspline_full, 0),
    inp_(inp), par_(par), cmd_(cmd), ang_(ang)
{
    // nothing to do
}

void Amplitudes::extract ()
{
    par_.wait();
    
    std::cout << std::endl;
    if (cmd_.extract_extrapolate)
        std::cout << "Extrapolating T-matrices ";
    else
        std::cout << "Averaging T-matrices ";
    if (cmd_.extract_rho_begin > 0)
        std::cout << "from " << cmd_.extract_rho_begin << " ";
    if (cmd_.extract_rho > 0)
        std::cout << "to " << cmd_.extract_rho << " ";
    if (cmd_.extract_samples > 0)
        std::cout << "using " << cmd_.extract_samples << " samples";
    std::cout << std::endl;
    
    for (unsigned Spin : inp_.Spin)
    {
        if (Spin == 0)
            std::cout << "\tSinglet" << std::endl;
        
        if (Spin == 1)
            std::cout << "\tTriplet" << std::endl;
        
        for (unsigned ie = 0; ie < inp_.Etot.size(); ie++)
        {
            std::cout << "\t\tEi = " << inp_.Etot[ie] << std::endl;
            
            // for all initial states
            for (auto instate  : inp_.instates)
            {
                // get initial quantum numbers
                int ni = std::get<0>(instate);
                int li = std::get<1>(instate);
                int mi = std::get<2>(instate);
                
                // check existence of the solution; take into account distributed calculations
                SolutionIO reader (inp_.L, Spin, inp_.Pi, ni, li, mi, inp_.Etot[ie], ang_);
                BlockArray<Complex> solution (ang_.size(), true, "sol");
                std::size_t valid_blocks = 0;
                for (unsigned ill = 0; ill < ang_.size(); ill++) if (par_.isMyGroupWork(ill) and (not cmd_.shared_scratch or par_.IamGroupMaster()))
                {
                    if (reader.load(solution, ill))
                        valid_blocks++;
                }
                par_.syncsum(&valid_blocks, 1);
                
<<<<<<< HEAD
                if (valid_blocks != ang_.size()/*not reader.load(solution)*/) // TODO : OOC
=======
                if (valid_blocks != ang_.size())
>>>>>>> dbca988a
                {
                    // complain only if the solution is allowed
                    // TODO
                    
                    std::cout << "\t\t\tSolution files for L = " << inp_.L << ", Pi = " << inp_.Pi << ", (ni,li,mi) = (" << ni << "," << li << "," << mi << ") not found." << std::endl;
                    continue;
                }
                
                // extract amplitudes to all final states
                for (auto outstate : inp_.outstates)
                {
                    int nf = std::get<0>(outstate);
                    int lf = std::get<1>(outstate);
                    
                    // check if the right hand side will be zero for this instate
                    bool allowed = false;
                    for (int l = std::abs(li - inp_.L); l <= li + inp_.L; l++)
                    {
                        // does this combination conserve parity?
                        if ((inp_.L + li + l) % 2 != inp_.Pi)
                            continue;
                        
                        // does this combination have valid 'mi' for this partial wave?
                        if (special::ClebschGordan(li,mi,l,0,inp_.L,mi) != 0)
                            allowed = true;
                    }
                    
                    // skip angular forbidden states
                    if (not allowed)
                        continue;
                    
                    if (nf > 0)
                    {
                        //
                        // Discrete transition
                        //
                        
                        std::cout << format("\t\t\texc: (%d,%d,%d) -> (%d,%d,*) ",ni, li, mi, nf, lf) << std::endl;
                        
                        // compute radial integrals
                        for (int mf = -lf; mf <= lf; mf++)
                        {
                            // transition
                            Transition transition = { ni, li, mi, nf, lf, mf };
                            
                            // extract radial part of the amplitude
                            computeLambda_(transition, solution, ie, Spin);
                        }
                    }
                    else if (inp_.Etot[ie] > 0)
                    {
                        //
                        // Ionization
                        //
                        
                        std::cout << format("\t\t\tion: (%d,%d,%d) -> ion ",ni, li, mi) /*<< std::endl*/;
                        
                        // transition
                        Transition transition = { ni, li, mi, 0, 0, 0 };
                        
                        // compute Ξ
                        computeXi_(transition, solution, ie, Spin);
                    }
                }
            }
        }
    }
    
    // update T-matrices and cross sections for discrete transitions
    for (auto lambda : Lambda_Slp)
    {
        computeTmat_(lambda.first);
        computeSigma_(lambda.first);
    }
    
    // update cross sections for ionization
    for (auto xi : Xi_Sl1l2)
    {
        computeSigmaIon_(xi.first);
    }
}

void Amplitudes::writeSQL_files ()
{
    // let the file be written by the master process, and by the group-masters in multi-group case
    if (not par_.IamMaster() and (cmd_.shared_scratch or not par_.IamGroupMaster()))
        return;
    
    // compose output filename
    std::ostringstream ossfile;
    ossfile << "tmat-L" << inp_.L << "-Pi" << inp_.Pi << ".sql";
    
    // Create SQL batch file
    std::ofstream fsql (ossfile.str().c_str());
    
    // set exponential format for floating point output
    fsql.setf(std::ios_base::scientific);
    
    // write header
    fsql << logo("--");
    fsql << "-- File generated on " << current_time();
    fsql << "--" << std::endl;
    fsql << "-- Partial T-matrices for use in the database interface program \"hex-db\"." << std::endl;
    fsql << "-- Use for example:" << std::endl;
    fsql << "--    > hex-db --new --database hex.db --import " << ossfile.str().c_str() << " --update" << std::endl;
    fsql << "--" << std::endl;
    fsql << "BEGIN TRANSACTION;" << std::endl;
    
    // for all discrete transitions data
    for (auto Tmat : Tmat_Slp)
    {
        // get transition
        Transition const & T = Tmat.first;
        
        // for all angular momenta (partial waves)
        for (int ell = 0; ell <= inp_.maxell; ell++)
        {
            // get T-matrices
            cArray const & T_S0 = Tmat.second[ell].first;
            cArray const & T_S1 = Tmat.second[ell].second;
            
            // write energies
            for (unsigned i = 0; i < inp_.Etot.size(); i++)
            {
                // write singlet value (S = 0)
                if (Complex_finite(T_S0[i]) and T_S0[i] != 0.0_r)
                {
                    fsql << "INSERT OR REPLACE INTO \"tmat\" VALUES ("
                        << T.ni << "," << T.li << "," << T.mi << ","
                        << T.nf << "," << T.lf << "," << T.mf << ","
                        << inp_.L  << "," << 0 << ","
                        << inp_.Etot[i] + 1. / (T.ni * T.ni) << "," << ell << "," 
                        << T_S0[i].real() << "," << T_S0[i].imag() << ");" << std::endl;
                }
                
                // write triplet value (S = 1)
                if (Complex_finite(T_S1[i]) and T_S1[i] != 0.0_r)
                {
                    fsql << "INSERT OR REPLACE INTO \"tmat\" VALUES ("
                        << T.ni << "," << T.li << "," << T.mi << ","
                        << T.nf << "," << T.lf << "," << T.mf << ","
                        << inp_.L  << "," << 1 << ","
                        << inp_.Etot[i] + 1. / (T.ni * T.ni) << "," << ell << "," 
                        << T_S1[i].real() << "," << T_S1[i].imag() << ");" << std::endl;
                }
            }
        }
    }
    
    // for all ionizations
    for (auto xi : Xi_Sl1l2)
    {
        // get transition
        Transition const & T = xi.first;
        std::vector<std::pair<cArray,cArray>> const & data = xi.second;
        
        // for all energies and angular momenta
        for (unsigned ill = 0; ill < ang_.size(); ill++) //??? or triangular
        for (std::size_t ie = 0; ie < inp_.Etot.size(); ie++)
        {
            // get Chebyshev expansion coefficients
            cArray const & Xi_S0 = data[ill * inp_.Etot.size() + ie].first;
            cArray const & Xi_S1 = data[ill * inp_.Etot.size() + ie].second;
            
            // save singlet data as BLOBs
            fsql << "INSERT OR REPLACE INTO \"ionf\" VALUES ("
                 << T.ni << "," << T.li << "," << T.mi << ","
                 << inp_.L << ", 0, " << inp_.Etot[ie] + 1. / (T.ni * T.ni) << ", "
                 << ang_[ill].first << ", " << ang_[ill].second << ", "
                 << Xi_S0.toBlob().c_str() << ");" << std::endl;
            
            // save triplet data as BLOBs
            fsql << "INSERT OR REPLACE INTO \"ionf\" VALUES ("
                 << T.ni << "," << T.li << "," << T.mi << ","
                 << inp_.L << ", 1, " << inp_.Etot[ie] + 1. / (T.ni * T.ni) << ", "
                 << ang_[ill].first << ", " << ang_[ill].second << ", "
                 << Xi_S1.toBlob().c_str() << ");" << std::endl;
        }
    }
    
    // finish writing
    fsql << "COMMIT;" << std::endl;
    fsql.close();
}

void Amplitudes::writeICS_files ()
{
    // let the file be written by the master process, and by the group-masters in multi-group case
    if (not par_.IamMaster() and (cmd_.shared_scratch or not par_.IamGroupMaster()))
        return;
    
    // open files
    std::ofstream fS0 (format("ics-L%d-S0-Pi%d.dat", inp_.L, inp_.Pi));
    std::ofstream fS1 (format("ics-L%d-S1-Pi%d.dat", inp_.L, inp_.Pi));
    
    // write singlet file header
    fS0 << logo("#");
    fS0 << "# File generated on " << current_time() << "#" << std::endl;
    fS0 << "# Singlet partial cross sections." << std::endl  << "#" << std::endl;
    
    // write triplet file header
    fS1 << logo("#");
    fS1 << "# File generated on " << current_time() << "#" << std::endl;
    fS1 << "# Triplet partial cross sections." << std::endl << "#" << std::endl;
    
    // print column headers
    fS0 << std::left << std::setw(15) << "# E[Ry]";
    fS1 << std::left << std::setw(15) << "# E[Ry]";
    for (auto data : sigma_S)
    {
        // get transition
        Transition const & T = data.first;
        
        // write transition
        std::string header = format
        (
            "%s-%s",
            Hydrogen::stateName(T.ni,T.li,T.mi).c_str(),
            Hydrogen::stateName(T.nf,T.lf,T.mf).c_str()
        );
        fS0 << std::setw(15) << header;
        fS1 << std::setw(15) << header;
    }
    fS0 << std::endl << std::setw(15) << "# ----------";
    fS1 << std::endl << std::setw(15) << "# ----------";
    for (auto data : sigma_S)
    {
        fS0 << std::setw(15) << "----------";
        fS1 << std::setw(15) << "----------";
    }
    fS0 << std::endl;
    fS1 << std::endl;
    
    // print data (cross sections)
    for (unsigned ie = 0; ie < inp_.Etot.size(); ie++)
    {
        fS0 << std::setw(15) << inp_.Etot[ie];
        fS1 << std::setw(15) << inp_.Etot[ie];
        
        for (auto data : sigma_S)
        {
            // get singlet and triplet data
            rArray const & sigma_S0 = data.second.first;
            rArray const & sigma_S1 = data.second.second;
            
            fS0 << std::setw(15) << (std::isfinite(sigma_S0[ie]) ? sigma_S0[ie] : 0.);
            fS1 << std::setw(15) << (std::isfinite(sigma_S1[ie]) ? sigma_S1[ie] : 0.);
        }
        fS0 << std::endl;
        fS1 << std::endl;
    }
        
    // finish writing
    fS0.close();
    fS1.close();
}

void Amplitudes::computeLambda_ (Amplitudes::Transition T, BlockArray<Complex> & solution, int ie, int Spin)
{
    // final projectile momenta
    rArray kf = sqrt(inp_.Etot + 1.0_r/(T.nf*T.nf) + (T.mf-T.mi) * inp_.B);
    
    // maximal principal quantum number for this total energy
    int max_n = (inp_.Etot[ie] >= 0 ? 0 : 1.0_r / std::sqrt(-inp_.Etot[ie]));
    
    // shorthands
    unsigned Nenergy = kf.size();               // energy count
    int order   = inp_.order;                   // B-spline order
    int Nspline_inner = bspline_inner_.Nspline(); // B-spline count (inner basis)
    int Nspline_full  = bspline_full_ .Nspline(); // B-spline count (combined basis)
    int Nspline_outer = Nspline_full - Nspline_inner; // B-spline count (outer basis)
    
    // compute final hydrogen orbital overlaps with B-spline basis
    cArray Pf_overlaps = rad_.overlapP(bspline_inner_, rad_.gaussleg_inner(), T.nf, T.lf, weightEndDamp(bspline_inner_));
    
    // check that memory for this transition is allocated
    if (Lambda_Slp.find(T) == Lambda_Slp.end())
    {
        // create new entry for this transition
        Lambda_Slp[T] = std::vector<std::pair<cArray,cArray>>(inp_.maxell + 1);
        
        // allocate arrays for all partial waves
        for (int ell = 0; ell <= inp_.maxell; ell++)
            Lambda_Slp[T][ell].first = Lambda_Slp[T][ell].second = cArray(Nenergy);
    }
    
    // skip impact energies with undefined outgoing momentum
    if (not std::isfinite(kf[ie]) or kf[ie] == 0.)
        return;
    
    // The extracted T-matrix oscillates and slowly radially converges.
    // If we are far enough and only oscillations are left, we can average several uniformly spaced
    // extractions and get rid of the oscillations. Otherwise we need to extrapolate also
    // the trend of the T-matrix.
    
    Real wavelength = special::constant::two_pi / kf[ie];
    Real Rb   = (cmd_.extract_rho       > 0) ? cmd_.extract_rho       : bspline_full_.R0();
    Real Ra   = (cmd_.extract_rho_begin > 0) ? cmd_.extract_rho_begin : Rb - wavelength; Ra = std::max(bspline_full_.R0() / 2, Ra);
    int samples = (cmd_.extract_samples   > 0) ? cmd_.extract_samples   : 10;
    
    rArray grid;
    cArrays singlet_lambda, triplet_lambda;
    for (int ell = 0; ell <= inp_.maxell; ell++)
    {
        // resize arrays
        singlet_lambda.push_back(cArray(samples));
        triplet_lambda.push_back(cArray(samples));
    }
    
    if (Ra > Rb)
        HexException("Wrong order of radial extraction bounds, %g > %g.", Ra, Rb);
    
    if (Rb > bspline_full_.R0())
        HexException("Extraction radius too far, %g > %g.", Rb, bspline_full_.R0());
    
    // evaluate radial part for all evaluation radii
    for (int i = 0; i < samples; i++)
    {
        // this is the evaluation point
        Real eval_r = (samples == 1 ? Rb : Ra + (i + 1) * (Rb - Ra) / (samples + 1));
        grid.push_back(eval_r);
        
        // determine knot
        int eval_knot = bspline_full_.knot(eval_r);
        
        // evaluate j and dj at far radius for all angular momenta up to maxell
        cArray j_R0 = special::ric_jv(inp_.maxell, kf[ie] * eval_r);
        cArray dj_R0 = special::dric_jv(inp_.maxell, kf[ie] * eval_r) * kf[ie];
        
        // evaluate B-splines and their derivatives at evaluation radius
        cArray Bspline_R0 (Nspline_full), Dspline_R0 (Nspline_full);
        for (int ispline = 0; ispline < Nspline_full; ispline++)
        {
            // evaluate B-spline
            Bspline_R0[ispline] = bspline_full_.bspline(ispline, eval_knot, order, eval_r);
            
            // evaluate B-spline derivative
            Dspline_R0[ispline] = bspline_full_.dspline(ispline, eval_knot, order, eval_r);
        }
        
        // evaluate Wronskians
        cArrays Wj (inp_.maxell + 1);
        for (int l = 0; l <= inp_.maxell; l++)
            Wj[l] = dj_R0[l] * Bspline_R0 - j_R0[l] * Dspline_R0;
        
        // compute radial factor
        # pragma omp parallel for schedule (dynamic,1) if (cmd_.parallel_extraction)
        for (unsigned ill = 0; ill < ang_.size(); ill++) if (par_.isMyGroupWork(ill) and par_.IamGroupMaster())
        {
            // skip blocks that do not contribute to (l1 = ) lf
            if (ang_[ill].first != T.lf)
                continue;
            
            // get angular momentum
            int ell = ang_[ill].second;
            
            Complex lambda = 0;
            if (inp_.inner_only)
            {
                // change view to row-major dense matrix
                RowMatrixView<Complex> PsiSc
                (
                    Nspline_inner,  // rows
                    Nspline_inner,  // columns
                    solution[ill]   // data
                );
                
                // calculate radial integral
                lambda = (Pf_overlaps | PsiSc | Wj[ell]);
            }
            else
            {
                // number of final bound channels for r1 -> inf and r2 -> inf
                int Nchan1 = std::max(max_n - ang_[ill].second, 0);
                int Nchan2 = std::max(max_n - ang_[ill].first, 0);
                
                // index of final bound channel for r2 -> inf
                int ichan2 = T.nf - T.lf - 1;
                
                // does the channel exist?
                if (0 <= ichan2 and ichan2 < Nchan2)
                {
                    // change view to row-major dense matrix
                    cArrayView PsiScFf
                    (
                        solution[ill],  // data
                        Nspline_inner * Nspline_inner + (Nchan1 + ichan2) * Nspline_outer, // offset
                        Nspline_outer   // elements
                    );
                    
                    // calculate radial integral
                    lambda = (PsiScFf | Wj[ell].slice(Nspline_inner, Nspline_full));
                }
            }
            
            // update the stored value
            # pragma omp critical
            if (Spin == 0)
                singlet_lambda[ell][i] += lambda;
            else
                triplet_lambda[ell][i] += lambda;
        }
    }
    
    for (int ell = 0; ell <= inp_.maxell; ell++)
    {
        if (cmd_.extract_extrapolate)
        {
            // radial extrapolation
            Lambda_Slp[T][ell].first[ie] += inv_power_extrapolate(grid, singlet_lambda[ell]);
            Lambda_Slp[T][ell].second[ie] += inv_power_extrapolate(grid, triplet_lambda[ell]);
        }
        else
        {
            // plain averaging
            Lambda_Slp[T][ell].first[ie] += sum(singlet_lambda[ell]) / Real(samples);
            Lambda_Slp[T][ell].second[ie] += sum(triplet_lambda[ell]) / Real(samples);
        }
    }
}

void Amplitudes::computeTmat_ (Amplitudes::Transition T)
{
    // final projectile momenta
    rArray kf = sqrt(inp_.Etot + 1.0_r/(T.nf*T.nf) + (T.mf-T.mi) * inp_.B);
    
    // allocate memory
    if (Tmat_Slp.find(T) == Tmat_Slp.end())
    {
        Tmat_Slp[T] = std::vector<std::pair<cArray,cArray>>(inp_.maxell + 1);
        for (auto vec : Tmat_Slp[T])
            vec.first = vec.second = cArray(inp_.Etot.size());
    }
    
    // for all radial integrals (indexed by angular momenta)
    for (int ell = 0; ell <= inp_.maxell; ell++)
    {
        // get radial integrals
        cArray & rad_S0 = Lambda_Slp[T][ell].first;
        cArray & rad_S1 = Lambda_Slp[T][ell].second;
        
        // synchronize data
        par_.mastersum(rad_S0.data(), rad_S0.size(), 0);
        par_.mastersum(rad_S1.data(), rad_S1.size(), 0);
        par_.bcast(0, rad_S0);
        par_.bcast(0, rad_S1);
        
        // symmetry factor
        Real sf = (inp_.Zp > 0 ? 1.0_r : special::constant::sqrt_half);
        
        // compute T-matrices
        Tmat_Slp[T][ell].first = rad_S0 * 4.0_r * special::constant::pi / kf * std::pow(Complex(0.,1.), -ell)
                    * (Real)special::ClebschGordan(T.lf, T.mf, ell, T.mi - T.mf, inp_.L, T.mi) * sf;
        Tmat_Slp[T][ell].second = rad_S1 * 4.0_r * special::constant::pi / kf * std::pow(Complex(0.,1.), -ell)
                    * (Real)special::ClebschGordan(T.lf, T.mf, ell, T.mi - T.mf, inp_.L, T.mi) * sf;
    }
}

void Amplitudes::computeSigma_ (Amplitudes::Transition T)
{
    // final projectile momenta
    rArray ki = sqrt(inp_.Etot + 1.0_r/(T.ni*T.ni));
    rArray kf = sqrt(inp_.Etot + 1.0_r/(T.nf*T.nf) + (T.mf-T.mi) * inp_.B);
    
    // allocate memory
    if (sigma_S.find(T) == sigma_S.end())
        sigma_S[T] = std::make_pair(rArray(inp_.Etot.size()),rArray(inp_.Etot.size()));
    
    // for all T-matrices (indexed by angular momenta)
    for (auto tmat : Tmat_Slp[T])
    {
        // get radial integrals
        cArray const & Tmat_S0 = tmat.first;
        cArray const & Tmat_S1 = tmat.second;
        
        // compute singlet contribution
        rArray Re_f0_ell = -realpart(Tmat_S0) / special::constant::two_pi;
        rArray Im_f0_ell = -imagpart(Tmat_S0) / special::constant::two_pi;
        sigma_S[T].first += 0.25 * kf / ki * (Re_f0_ell * Re_f0_ell + Im_f0_ell * Im_f0_ell);
        
        // compute triplet contribution
        rArray Re_f1_ell = -realpart(Tmat_S1) / special::constant::two_pi;
        rArray Im_f1_ell = -imagpart(Tmat_S1) / special::constant::two_pi;
        sigma_S[T].second += 0.75 * kf / ki * (Re_f1_ell * Re_f1_ell + Im_f1_ell * Im_f1_ell);
    }
}

Chebyshev<double,Complex> Amplitudes::fcheb (cArrayView const & PsiSc, Real kmax, int l1, int l2)
{
    // shorthands
    Complex const * const t = &(bspline_inner_.t(0));
    int Nspline = bspline_inner_.Nspline();
    int Nreknot = bspline_inner_.Nreknot();
    int order   = bspline_inner_.order();
    
    // determine evaluation radius
    Real rho = (cmd_.extract_rho > 0) ? cmd_.extract_rho : t[Nreknot-2].real();
    
    // debug output
    std::ofstream dbg ("debug.log");
    
    // we want to approximate the following function f_{ℓ₁ℓ₂}^{LS}(k₁,k₂)
    auto fLSl1l2k1k2 = [&](Real k1) -> Complex
    {
        if (k1 == 0 or k1*k1 >= kmax*kmax)
            return 0.;
        
        // compute momentum of the other electron
        Real k2 = std::sqrt(kmax*kmax - k1*k1);
        
        // Xi integrand
        auto integrand = [&](Real alpha) -> Complex
        {
            
            // precompute projectors
            Real cos_alpha = (alpha == special::constant::pi_half) ? 0. : std::cos(alpha);
            Real sin_alpha = std::sin(alpha);
            
            // precompute coordinates
            Real r1 = rho * cos_alpha;
            Real r2 = rho * sin_alpha;
            
            // evaluate Coulomb wave functions and derivatives
            double F1, F2, F1p, F2p;
            int err1 = special::coul_F(l1,k1,r1, F1,F1p);
            int err2 = special::coul_F(l2,k2,r2, F2,F2p);
            if (err1 != GSL_SUCCESS or err2 != GSL_SUCCESS)
            {
                std::cerr << "Errors while evaluating Coulomb function:" << std::endl;
                std::cerr << "\terr1 = " << err1 << std::endl;
                std::cerr << "\terr2 = " << err2 << std::endl;
                std::exit(EXIT_FAILURE);
            }
            
            Real F1F2 = F1 * F2;
            Real ddrho_F1F2 = 0.;
            
            if (cos_alpha != 0.)
                ddrho_F1F2 += k1*F1p*cos_alpha*F2;
            if (sin_alpha != 0.)
                ddrho_F1F2 += k2*F1*F2p*sin_alpha;
            
            // get B-spline knots
            int iknot1 = bspline_inner_.knot(r1);
            int iknot2 = bspline_inner_.knot(r2);
            
            // auxiliary variables
            cArray B1 (Nspline), dB1 (Nspline), B2 (Nspline), dB2 (Nspline);
            
            // evaluate the B-splines
            for (int ispline1 = std::max(0,iknot1-order); ispline1 <= iknot1; ispline1++)
            {
                B1[ispline1]  = bspline_inner_.bspline(ispline1,iknot1,order,r1);
                dB1[ispline1] = bspline_inner_.dspline(ispline1,iknot1,order,r1);
            }
            for (int ispline2 = std::max(0,iknot2-order); ispline2 <= iknot2; ispline2++)
            {
                B2[ispline2]  = bspline_inner_.bspline(ispline2,iknot2,order,r2);
                dB2[ispline2] = bspline_inner_.dspline(ispline2,iknot2,order,r2);
            }
            
            // evaluate the solution
            Complex Psi = 0., ddr1_Psi = 0., ddr2_Psi = 0., ddrho_Psi = 0.;
            for (int ispline1 = std::max(0,iknot1-order); ispline1 <= iknot1; ispline1++)
            for (int ispline2 = std::max(0,iknot2-order); ispline2 <= iknot2; ispline2++)
            {
                int idx = ispline1 * Nspline + ispline2;
                
                Psi      += PsiSc[idx] *  B1[ispline1] *  B2[ispline2];
                ddr1_Psi += PsiSc[idx] * dB1[ispline1] *  B2[ispline2];
                ddr2_Psi += PsiSc[idx] *  B1[ispline1] * dB2[ispline2];
            }
            
            if (cos_alpha != 0.)
                ddrho_Psi += ddr1_Psi * cos_alpha;
            if (sin_alpha != 0.)
                ddrho_Psi += ddr2_Psi * sin_alpha;
            
            /// DEBUG
            if (not std::isfinite(F1F2))
                std::cerr << "F1F2 = " << F1F2 << std::endl;
            if (not std::isfinite(std::abs(ddrho_Psi)))
                std::cerr << "ddrho_Psi = " << ddrho_Psi << std::endl;
            if (not std::isfinite(std::abs(Psi)))
                std::cerr << "Psi = " << Psi << std::endl;
            if (not std::isfinite(ddrho_F1F2))
                std::cerr << "ddrho_F1F2 = " << ddrho_F1F2 << std::endl;
            ///
            
            // evaluate the integrand
            return F1F2*ddrho_Psi - Psi*ddrho_F1F2;
        };
        
        // integrator
        ClenshawCurtis<decltype(integrand),Complex> Q(integrand);
        Q.setEps(1e-6);
        Complex res = 2.0_r * rho * Q.integrate(0., special::constant::pi_half) / special::constant::sqrt_pi;
        
        dbg << "CB " << k1 << " " << res.real() << " " << res.imag() << std::endl;
        
        return res;
    };
    
    // Chebyshev approximation
    Chebyshev<double,Complex> CB;
    
    // avoid calculation when the extraction radius is too far
    if (rho > bspline_inner_.R0())
    {
        std::cout << "Warning: Extraction radius rho = " << rho << " is too far; the atomic real grid ends at R0 = " << bspline_inner_.R0() << std::endl;
    }
    else   
    {
        // convergence loop
        for (int N = 4; ; N *= 2)
        {
            // build the approximation
            CB.generate(fLSl1l2k1k2, N, 0., kmax);
            
            // check tail
            if (CB.tail(1e-5) != N)
                break;
            
            // limit subdivision
            if (N > 32768)
                HexException("ERROR: Non-convergent Chebyshev expansion.");
        }
    }
    
    return CB;
}

void Amplitudes::computeXi_ (Amplitudes::Transition T, BlockArray<Complex> & solution, int ie, int Spin)
{
    // maximal available momentum
    double kmax = std::sqrt(inp_.Etot[ie]);
    
    // check that memory for this transition is allocated; allocate if not
    if (Xi_Sl1l2.find(T) == Xi_Sl1l2.end())
        Xi_Sl1l2[T] = std::vector<std::pair<cArray,cArray>>(ang_.size() * inp_.Etot.size());
    
    std::cout << ": ";
    
    // for all angular states ???: (triangle ℓ₂ ≤ ℓ₁)
//     # pragma omp parallel for schedule (dynamic, 1)
    for (unsigned ill = 0; ill < ang_.size(); ill++)
    {
        int l1 = ang_[ill].first;
        int l2 = ang_[ill].second;
        
//         # pragma omp critical
        std::cout << "(" << l1 << "," << l2 << ") " << std::flush;
        
        // load solution block
        if (not solution.inmemory())
            solution.hdfload(ill);
        
        // compute new ionization amplitude
        Chebyshev<double,Complex> CB = fcheb(solution[ill], kmax, l1, l2);
        if (Spin == 0)
            Xi_Sl1l2[T][ill * inp_.Etot.size() + ie].first = CB.coeffs();
        else
            Xi_Sl1l2[T][ill * inp_.Etot.size() + ie].second = CB.coeffs();
        
        // unload solution block
        if (not solution.inmemory())
            solution[ill].drop();
    }
    
    std::cout << "ok" << std::endl;
}

void Amplitudes::computeSigmaIon_ (Amplitudes::Transition T)
{
    // number of energies
    unsigned Nenergy = inp_.Etot.size();
    
    // initial momentum
    rArray ki = sqrt(inp_.Etot + 1.0_r/(T.ni*T.ni));
    
    // allocate memory for cross sections
    if (sigma_S.find(T) == sigma_S.end())
        sigma_S[T] = std::make_pair(rArray(Nenergy),rArray(Nenergy));
    
    // for all energies and angular blocks
    for (std::size_t ie = 0; ie < Nenergy; ie++)
    for (unsigned ill = 0; ill < ang_.size(); ill++)
    {
        // maximal available momentum
        double kmax = std::sqrt(inp_.Etot[ie]);
        
        // Chebyshev expansion coefficients
        Chebyshev<double,Complex> CB;
        
        // integrand |f|²
        int tail; int n;
        auto fsqr = [&](double beta) -> double { return sqrabs(CB.clenshaw(kmax * std::sin(beta), tail)); };
        
        // integrator
        ClenshawCurtis<decltype(fsqr),double> integrator(fsqr);
        
        // integrate singlet
        if (not Xi_Sl1l2[T][ill * Nenergy + ie].first.empty())
        {
            CB = Chebyshev<double,Complex>(Xi_Sl1l2[T][ill * Nenergy + ie].first, 0., kmax); tail = CB.tail(1e-10); 
            sigma_S[T].first[ie] += integrator.integrate(0, special::constant::pi_quart, &n) / ki[ie];
        }
        
        // integrate triplet
        if (not Xi_Sl1l2[T][ill * Nenergy + ie].second.empty())
        {
            CB = Chebyshev<double,Complex>(Xi_Sl1l2[T][ill * Nenergy + ie].second, 0., kmax); tail = CB.tail(1e-10); 
            sigma_S[T].second[ie] = integrator.integrate(0, special::constant::pi_quart, &n) / ki[ie];
        }
    }
}<|MERGE_RESOLUTION|>--- conflicted
+++ resolved
@@ -132,11 +132,7 @@
                 }
                 par_.syncsum(&valid_blocks, 1);
                 
-<<<<<<< HEAD
-                if (valid_blocks != ang_.size()/*not reader.load(solution)*/) // TODO : OOC
-=======
                 if (valid_blocks != ang_.size())
->>>>>>> dbca988a
                 {
                     // complain only if the solution is allowed
                     // TODO
