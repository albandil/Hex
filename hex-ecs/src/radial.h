//  * * * * * * * * * * * * * * * * * * * * * * * * * * * * * * * * * * * * * * * *  //
//                                                                                   //
//                       / /   / /    __    \ \  / /                                 //
//                      / /__ / /   / _ \    \ \/ /                                  //
//                     /  ___  /   | |/_/    / /\ \                                  //
//                    / /   / /    \_\      / /  \ \                                 //
//                                                                                   //
//                                                                                   //
//  Copyright (c) 2017, Jakub Benda, Charles University in Prague                    //
//                                                                                   //
// MIT License:                                                                      //
//                                                                                   //
//  Permission is hereby granted, free of charge, to any person obtaining a          //
// copy of this software and associated documentation files (the "Software"),        //
// to deal in the Software without restriction, including without limitation         //
// the rights to use, copy, modify, merge, publish, distribute, sublicense,          //
// and/or sell copies of the Software, and to permit persons to whom the             //
// Software is furnished to do so, subject to the following conditions:              //
//                                                                                   //
//  The above copyright notice and this permission notice shall be included          //
// in all copies or substantial portions of the Software.                            //
//                                                                                   //
//  THE SOFTWARE IS PROVIDED "AS IS", WITHOUT WARRANTY OF ANY KIND, EXPRESS          //
// OR IMPLIED, INCLUDING BUT NOT LIMITED TO THE WARRANTIES OF MERCHANTABILITY,       //
// FITNESS FOR A PARTICULAR PURPOSE AND NONINFRINGEMENT. IN NO EVENT SHALL THE       //
// AUTHORS OR COPYRIGHT HOLDERS BE LIABLE FOR ANY CLAIM, DAMAGES OR OTHER LIABILITY, //
// WHETHER IN AN ACTION OF CONTRACT, TORT OR OTHERWISE, ARISING FROM, OUT OF         //
// OR IN CONNECTION WITH THE SOFTWARE OR THE USE OR OTHER DEALINGS IN THE SOFTWARE.  //
//                                                                                   //
//  * * * * * * * * * * * * * * * * * * * * * * * * * * * * * * * * * * * * * * * *  //

#ifndef HEX_ECS_RADIAL_H
#define HEX_ECS_RADIAL_H

// --------------------------------------------------------------------------------- //

#include <cmath>
#include <functional>
#include <vector>

// --------------------------------------------------------------------------------- //

#include "hex-arrays.h"
#include "hex-symbandmatrix.h"
#include "hex-special.h"

// --------------------------------------------------------------------------------- //

#include "bspline.h"
#include "gauss.h"
#include "io.h"
#include "parallel.h"

// --------------------------------------------------------------------------------- //

<<<<<<< HEAD
// This is a hard-coded number of points for Gauss-Legendre quadrature of the radial functions.
#define EXPANSION_QUADRATURE_POINTS 20

// --------------------------------------------------------------------------------- //
=======
#define EXPANSION_QUADRATURE_POINTS 20

// --------------------------------------------------------------------------------- //

/**
 * Potential suppressing factor. 
 * @param y Radial coordinate of some electron.
 * @param x Radial coordinate of the other electron.
 * @param R Truncation radius.
 */
inline Real damp (Complex y, Complex x, Complex R)
{
    // compute hyperradius
    Real r = std::max(x.real(), y.real());
    
    // if sufficiently far, return clean zero
    if (r > R.real())
        return 0.;
    
    // else damp using tanh(x) distribution
    return std::tanh(0.125 * (R.real() - r));
}
>>>>>>> acebf100

// Complex -> Complex function.
typedef std::function<Complex(Complex)> CCFunction;

// Complex x Complex -> Complex function.
typedef std::function<Complex(Complex,Complex)> C2CFunction;

// --------------------------------------------------------------------------------- //

/**
 * @brief Class that calculates and manages the radial integrals for given B-spline bases.
 * 
 * This class contains important routines for calculation of overlap matrices and matrix elements of various
 * functions for given B-spline bases. The calculation of the overlaps uses Gauss-Legendre quadrature,
 * that is to be specified in a form of a preallocated @ref GaussLegendre object.
 * 
 * The overlaps considered are one-electron integrals of various one-dimensional functions
 * (or given arbitrary function) and two-electron overlaps of the multipole elements (or given
 * adbitrary function).
 * 
 * There are two variants of the B-spline basis specified for every axis: the inner basis and the
 * full basis. These bases can be identical, when no channel reduction is used in the solution
 * of the scattering equations (typically for above-ionization energies). However, the inner and
 * outer bases can be different, when the channel reduction will take place.
 * The inner basis then contains real B-spline knots only and will be used for the full-channel
 * calculation of the inner problem. The full basis contains the inner basis knots but is generally much longer
 * and terminated by the ECS complex grid section. This basis is used for solution of energy-allowed channels.
 * The energy-forbidden channels are thus solved only in the inner basis, which is all right,
 * because the energy-forbidden channel functions exponentially decrease with the radial distance.
 */
class RadialIntegrals
{
    public:
        
        /**
         * @brief Constructor for idential bases.
         * 
         * This constructor will initialize the RadialIntegrals object assuming that the radial
         * B-spline bases for both axes are identical.
         */
        RadialIntegrals
        (
            Bspline const & bspline_inner,
            Bspline const & bspline_full,
            int Nlambdas
        );
        
        /**
         * @brief Constructor for distinct bases.
         * 
         * This constructor will initialize the RadialIntegrals object with different B-spline
         * bases for every axis.
         */
        RadialIntegrals
        (
            Bspline const & bspline_x_inner,
            Bspline const & bspline_x_full,
            Bspline const & bspline_y_inner,
            Bspline const & bspline_y_full,
            int Nlambdas
        );
        
        /**
         * @brief Calculate one-electron integral matrices.
         * 
         * This function will calculate the common one-electron overlap matrices
         * S, D, Mm1, Mm2. The parameters @c sharedscratch and @c iammaster are used
         * when writing the results to disk to avoid multiple processes writing
         * the same file.
         */
        void setupOneElectronIntegrals (bool sharedscratch = false, bool iammaster = true);
        
        /**
         * @brief Calculate one-electron integral matrices.
         * 
         * This function calls the other @ref setupOneElectronIntegrals with the
         * appropriate parameters.
         */
        void setupOneElectronIntegrals (Parallel const & par, CommandLine const & cmd);
        
        /**
         * @brief Calculate the two-electron integral matrix.
         * 
         * This function will calculate the two-electron multipole overlap
         * matrices.
         */
        void setupTwoElectronIntegrals (Parallel const & par, CommandLine const & cmd);
        
        /**
         * @brief Verbosity control.
         * 
         * Setting this to false will inhibit standard output messages from this class.
         */
        void verbose (bool v) { verbose_ = v; }
        
        /**
         * @brief Maximal multipole moment.
         *
         * Returns maximal multipole (also known as "angular momentum transfer"),
         * for which there are precomputed two-electron integrals.
         */
        int maxlambda () const { return Nlambdas_ - 1; }
        
        // compute overlap matrix of radial function
        Complex computeOverlapMatrixElement_iknot (Bspline const & bspline, GaussLegendre const & g, int i, int j, CCFunction func, int iknot) const;
        Complex computeOverlapMatrixElement (Bspline const & bspline, GaussLegendre const & g, int i, int j, CCFunction func) const;
        SymBandMatrix<Complex> computeOverlapMatrix (Bspline const & bspline, CCFunction func) const;
        
        /**
         * @brief Compute overlap matrix of two B-spline bases.
         * 
         * This function returns a matrix of B-spline overlaps across two bases.
         * The overlap integrals are calculated only between the given bounds
         * @c R_left and @c R_right (these are the real parts of the potentially
         * complex coordinates). Both bounds must be aligned to some B-spline knot.
         */
        static CsrMatrix<LU_int_t,Complex> computeOverlapMatrix
        (
            Bspline const & bspline1,
            Bspline const & bspline2,
            Real R_left,
            Real R_right
        );
        
        /**
         * @brief Partial derivative overlap.
         * 
         * Compute derivative overlap of B-splines @f$ B_i @f$ and @f$ B_j @f$
         * over the knot "iknot", using Gauss-Legendre integration.
         * @param i      B-spline index.
         * @param j      B-spline index.
         * @param iknot  Interval index.
         */
        Complex computeD_iknot
        (
            Bspline const & bspline,
            GaussLegendre const & g,
            int i, int j, int iknot
        ) const;
        
        /**
         * @brief Derivative overlap.
         * 
         * Compute derivative overlap for B-splines @f$ B_i @f$ and @f$ B_j @f$.
         * @param i B-spline index.
         * @param j B-spline index.
         * @param maxknot Right-most knot of any integration.
         */
        Complex computeD
        (
            Bspline const & bspline,
            GaussLegendre const & g,
            int i, int j
        ) const;
        
        /**
         * @brief Partial integral moment.
         * 
         * Compute integral moment of coordinate power between the B-splines
         * @f$ B_i @f$ and @f$ B_j @f$
         * over the knot "iknot", using Gauss-Legendre integration.
         * @param a      Exponent.
         * @param i      B-spline index.
         * @param j      B-spline index.
         * @param iknot  Interval index.
         * @param R      Potential truncation point.
         */
        Complex computeM_iknot
        (
            Bspline const & bspline,
            GaussLegendre const & g,
            int a, int i, int j,
            int iknot,
            CCFunction weight,
            Real scale
        ) const;
        
        /**
         * @brief Integral moments.
         * 
         * Compute integral moment of coordinate power between the B-splines
         * @f$ B_i @f$ and @f$ B_j @f$
         * @param a Exponent.
         * @param i B-spline index.
         * @param j B-spline index.
         * @param maxknot Right-most knot of any integration.
         */
        Complex computeM
        (
            Bspline const & bspline,
            GaussLegendre const & g,
            int a, int i, int j,
            bool truncate = false,
            bool scale = false
        ) const;
        
        /**
         * @brief Partial integral moments.
         * 
         * Compute logarithms of integral moment of degree "a" for every B-spline pair and every
         * interknot sub-interval. Store in 1-D array of shape
         * @code
         * [ Nspline × Nspline × Nintval ]
         * @endcode
         *  
         * @param a Moment degree.
         */
        cArray computeMi
        (
            Bspline const & bspline,
            GaussLegendre const & g,
            int a
        ) const;
        
        /**
         * @brief Two-electron integral for multipole @f$ lambda @f$ - diagonal knots contribution.
         * 
         * The two-electron integral calculated using @ref computeR is calculated
         * as a sum of contributions from individual 2D parcels bounded by Cartesian product
         * of the relevant knots. The two-electron integral on a chosen parcel often separates
         * to a product of one-dimensional integrals. This function returns the contribution from
         * all 2D knot parcels, where it does NOT separate.
         */
        cArray diagonalR (int lambda) const;
        
        /**
         * @brief Two-electron integral for multipole @f$ lambda @f$.
         * 
         * Compute the two-electron (Slater-type) four-B-spline integral.
         * Uses the "diagonal" contribution from @ref diagonalR and the off-diagonal
         * contributions calculated from products of the partial moments.
         */
        Complex computeR
        (
            int lambda,
            int i, int j, int k, int l,
            bool simple = false
        ) const;
        
        /**
         * @brief Diagonal contribution to R-integral.
         * 
         * Calculates integral
         * @f[
         *     R_{ijkl}^\lambda = \int\limits_{t_i}^{t_{i+1}} \int\limits_{t_i}^{t_{i+1}}
         *     B_a(r_1) B_b(r_2) \frac{r_<^\lambda}{r_>^{\lambda+1}} B_c(r_1) B_d(r_2)
         *     \mathrm{d}r_1 \mathrm{d}r_2 \,.
         * @f]
         * 
         * The integral is computed as a sum of two triangular integrals, see @ref computeRtri.
         * 
         * @param L The multipole (@f$ \lambda @f$).
         * @param a First B-spline index.
         * @param b Second B-spline index.
         * @param c Third B-spline index.
         * @param d Fourth B-spline index.
         * @param iknot Integration interval (t[iknot] ... t[iknot+1]).
         * @param iknotmax Truncation knot for use in damping factor.
         */
        Complex computeRdiag
        (
            int L,
            int a, int b, int c, int d,
            int iknot, int iknotmax
        ) const;
        
        /**
         * @brief Triangular R-integral.
         * 
         * Calculates integral
         * @f[
         *     R_{klmn}^{\lambda\triangle} = \int\limits_{t_i}^{t_{i+1}}
         *     B_k(r_1) B_l(r_1) \frac{1}{r_1} \left( \int\limits_{t_i}^{r_1}
         *     \left(\frac{r_2}{r_1}\right)^\lambda B_m(r_2) B_n(r_2)
         *     \mathrm{d}r_2 \right) \mathrm{d}r_1 \,,
         * @f]
         * 
         * which is used to calculate a diagonal contribution to the full R-integral,
         * see @ref computeRdiag. Inner integrand is a polynomial, so
         * a simple Gauss-Legendre quadrature is used (with a sufficient order). The outer
         * integral is polynomial only when the integration starts from zero (@f$ t_i = 0 @f$).
         * In such case it has degree equal to the combined order of the B-splines.
         * It is assumed that also elsewhere the integrand can be well approximated
         * by a polynomial of the same degree.
         * 
         * Uses functions @ref R_outer_integrand and @ref R_inner_integrand.
         * 
         * @param L The multipole (@f$ \lambda @f$).
         * @param a First B-spline index.
         * @param b Second B-spline index.
         * @param c Third B-spline index.
         * @param d Fourth B-spline index.
         * @param iknot Integration interval (t[iknot] ... t[iknot+1]).
         * @param iknotmax Truncation knot for use in damping factor.
         */
        Complex computeRtri
        (
            int L,
            int k, int l,
            int m, int n,
            int iknot, int iknotmax
        ) const;
        
        /**
         * @brief Evaluates inner integrand of the triangular R-integral.
         * 
         * Calculates for a set of coordinates @f$ r_2 @f$ (and given coordinate @f$ r_1 @f$) the expression
         * @f[
         *     g_{ij}^\lambda(r_1;r_2) = B_i(r_2) B_j(r_2) \left(\frac{r_2}{r_1}\right)^\lambda \xi(r_2) \,,
         * @f]
         * where @f$ \xi(r) @f$ is the damping function; see @ref damp.
         * 
         * @param n Number of evaluation points.
         * @param in Pointer to input array of (complex) evaluation points.
         * @param out Pointer to output array of (complex) evaluations.
         * @param i First B-spline index.
         * @param j Second B-spline index.
         * @param L Multipole (@f$ \lambda @f$).
         * @param iknot Integration interval.
         * @param iknotmax Damping parameter.
         * @param x Fixed value of @f$ r_1 @f$.
         */
        void R_inner_integrand
        (
            int n, Complex* in, Complex* out,
            int i, int j,
            int L, int iknot, int iknotmax, Complex x
        ) const;
        
        /**
         * @brief Evaluates outer integrand of the triangular R-integral.
         * 
         * Calculates for a set of coordinates @f$ r_1 @f$ the expression
         * @f[
         *     f_{ijkl}^\lambda(r_1) = B_i(r_1) B_j(r_1) \frac{1}{r_1} \xi(r_1) \int g_{kl}^\lambda(r_1;r_2) \mathrm{d}r_2 \,,
         * @f]
         * where @f$ \xi(r) @f$ is the damping function (see @ref damp) and @f$ g_{kl}^\lambda(x,y) @f$
         * is the inner integrand (see @ref R_inner_integrand).
         * 
         * @param n Number of evaluation points.
         * @param in Pointer to input array of (complex) evaluation points.
         * @param out Pointer to output array of (complex) evaluations.
         * @param i First B-spline index.
         * @param j Second B-spline index.
         * @param L Multipole (@f$ \lambda @f$).
         * @param iknot Integration interval.
         * @param iknotmax Damping parameter.
         * @param x Fixed value of @f$ r_1 @f$.
         */
        void R_outer_integrand
        (
            int n, Complex* in, Complex* out,
            int i, int j,
            int k, int l,
            int L, int iknot, int iknotmax
        ) const;
        
        /**
         * @brief Calculate particular sub-matrix of the radial integrals matrix.
         * 
         * Calculate particular sub-matrix of the radial integrals matrix (with block indices "i" and "k")
         * and return it in a form of a dense array (copying structure of the overlap matrix).
         */
        SymBandMatrix<Complex> calc_R_tr_dia_block
        (
            unsigned lambda,
            int i, int k,
            bool simple = false
        ) const;
        
        /**
         * @brief Multiply vector by matrix of two-electron integrals.
         * 
         * This routine will multiply several source vectors by the matrix of two-electron
         * integrals for given multipole 'lambda'. The matrix elements are
         * computed anew and applied directly to the vectors to minimize memory
         * requirements. This method - instead of caching the whole integral
         * matrix in memory or on disk - is used in the 'lightweight' mode,
         * which can be requested by the command line option --lightweight.
         */
        void apply_R_matrix
        (
            unsigned lambda,
            Complex a, const cArrayView src,
            Complex b,       cArrayView dst,
            bool simple = false
        ) const;
        
        /** 
         * @brief Compute B-spline overlaps of arbitrary one-dimensional function.
         * 
         * @param bspline B-spline basis.
         * @param g Gauss-Legendre integrator adapted to the B-spline basis.
         * @param funct Some one-dimensional function (Complex -> Complex).
         */
        cArray overlap
        (
            Bspline const & bspline,
            GaussLegendre const & g,
            CCFunction funct
        ) const;
        
        /** 
         * @brief Compute B-spline overlaps of arbitrary two-dimensional function.
         * 
         * @param bsplinex B-spline basis for x-axis.
         * @param gx Gauss-Legendre integrator adapted to the B-spline basis for x-axis.
         * @param bspliney B-spline basis for y-axis.
         * @param gy Gauss-Legendre integrator adapted to the B-spline basis for y-axis.
         * @param funct Some one-dimensional function (Complex x Complex -> Complex).
         */
        cArray overlap
        (
            Bspline const & bsplinex,
            GaussLegendre const & gx,
            Bspline const & bspliney,
            GaussLegendre const & gy,
            C2CFunction funct
        ) const;
        
        /** 
         * @brief Compute P-overlaps
         * 
         * Compute overlap vector of B-splines vs. hydrogen Pnl function.
         * 
         * @param bspline B-spline basis.
         * @param g Gauss-Legendre integrator adapted to the B-spline basis.
         * @param n Principal quantum number.
         * @param l Orbital quantum number.
         * @param weightf Weight function to multiply every value of the hydrogenic function (Complex -> Real).
         */
        cArray overlapP
        (
            Bspline const & bspline,
            GaussLegendre const & g,
            int n, int l
        ) const;
        
        /**
         * @brief Compute j-overlaps
         * 
         * Compute B-spline overlap integrals for Riccati-Bessel function.
         * 
         * @param maxell Maximal degree of the Riccati-Bessel function.
         * @param vk Array containing linear momenta.
         * @param weightf Weight function to multiply every value of the Bessel function (Complex -> Real).
         * @return Array of shape [vk.size() × (maxell + 1) × Nspline] in column-major format.
         */
<<<<<<< HEAD
        cArray overlapj
=======
        cArray overlapj (Bspline const & bspline, GaussLegendre const & g, int maxell, const rArrayView vk, std::function<Real(Complex)> weightf, bool fast_bessel = false) const;
        
        /// Return reference to the B-spline object.
        Bspline const & bspline_inner () const { return bspline_inner_; }
        Bspline const & bspline_full  () const { return bspline_full_ ; }
        
        /// Return the Gauss-Legendre integrator object.
        GaussLegendre const & gaussleg_inner () const { return g_inner_; }
        GaussLegendre const & gaussleg_full  () const { return g_full_ ; }
        
        /// Return reference to the precomputed derivative overlap matrix.
        SymBandMatrix<Complex> const & D_inner () const { return D_inner_; }
        SymBandMatrix<Complex> const & D_full  () const { return D_full_; }
        
        /// Return reference to the precomputed overlap matrix.
        SymBandMatrix<Complex> const & S_inner () const { return S_inner_; }
        SymBandMatrix<Complex> const & S_full  () const { return S_full_ ; }
        
        /// Return reference to the precomputed integral moment matrix of order -1.
        SymBandMatrix<Complex> const & Mm1_inner () const { return Mm1_inner_; }
        SymBandMatrix<Complex> const & Mm1_full  () const { return Mm1_full_ ; }
        
        /// Return reference to the precomputed integral moment matrix of order -1, truncated at the end of the real grid.
        SymBandMatrix<Complex> const & Mm1_tr_inner () const { return Mm1_tr_inner_; }
        SymBandMatrix<Complex> const & Mm1_tr_full  () const { return Mm1_tr_full_ ; }
        
        /// Return reference to the precomputed integral moment matrix of order -2.
        SymBandMatrix<Complex> const & Mm2_inner () const { return Mm2_inner_; }
        SymBandMatrix<Complex> const & Mm2_full  () const { return Mm2_full_ ; }
        
        /// Return reference to the precomputed array of diagonal contributions to two-electron integrals.
        cArray const & R_tr_dia_diag (unsigned i) const
        {
            assert(i < R_tr_dia_diag_.size());
            return R_tr_dia_diag_[i];
        }
        
        /// Return reference to the precomputed matrix of two-electron integrals for given multipole.
        BlockSymBandMatrix<Complex> const & R_tr_dia (unsigned i) const
        {
            assert(i < R_tr_dia_.size());
            return R_tr_dia_[i];
        }
        
        /// Return reference to precomputed full (scaled) integral moments of order L.
        SymBandMatrix<Complex> const & Mtr_L_inner (int L) const { return Mtr_L_inner_[L]; }
        SymBandMatrix<Complex> const & Mtr_L_full  (int L) const { return Mtr_L_full_ [L]; }
        
        /// Return reference to precomputed full (scaled) integral moments of order -L-1.
        SymBandMatrix<Complex> const & Mtr_mLm1_inner (int L) const { return Mtr_mLm1_inner_[L]; }
        SymBandMatrix<Complex> const & Mtr_mLm1_full  (int L) const { return Mtr_mLm1_full_ [L]; }
        
        /// Return view of precomputed partial integral moments of order L.
        cArrayView Mitr_L_inner (int L) const
        {
            if (L < 0)
                return Mitr_L_inner_;
            
            std::size_t mi_size = bspline_inner_.Nspline() * (2 * bspline_inner_.order() + 1) * (bspline_inner_.order() + 1);
            
            return cArrayView
            (
                Mitr_L_inner_,
                L * mi_size,
                mi_size
            );
        }
        
        cArrayView Mitr_L_full (int L) const
        {
            if (L < 0)
                return Mitr_L_full_;
            
            std::size_t mi_size = bspline_full_.Nspline() * (2 * bspline_full_.order() + 1) * (bspline_full_.order() + 1);
            
            return cArrayView
            (
                Mitr_L_full_,
                L * mi_size,
                mi_size
            );
        }
        
        /// Return view of precomputed partial integral moments of order -L-1.
        cArrayView Mitr_mLm1_inner (int L) const
        {
            if (L < 0)
                return Mitr_mLm1_inner_;
            
            std::size_t mi_size = bspline_inner_.Nspline() * (2 * bspline_inner_.order() + 1) * (bspline_inner_.order() + 1);
            
            return cArrayView
            (
                Mitr_mLm1_inner_,
                L * mi_size,
                mi_size
            );
        }
        
        cArrayView Mitr_mLm1_full (int L) const
        {
            if (L < 0)
                return Mitr_mLm1_full_;
            
            std::size_t mi_size = bspline_full_.Nspline() * (2 * bspline_full_.order() + 1) * (bspline_full_.order() + 1);
            
            return cArrayView
            (
                Mitr_mLm1_full_,
                L * mi_size,
                mi_size
            );
        }
        
        /**
         * @brief Calculate particular sub-matrix of the radial integrals matrix.
         * 
         * Calculate particular sub-matrix of the radial integrals matrix (with block indices "i" and "k")
         * and return it in a form of a dense array (copying structure of the overlap matrix).
         */
        SymBandMatrix<Complex> calc_R_tr_dia_block
        (
            unsigned lambda,
            int i, int k,
            bool inner_only = true,
            bool simple = false
        ) const;
        
        /**
         * @brief Multiply vector by matrix of two-electron integrals.
         * 
         * This routine will multiply several source vectors by the matrix of two-electron
         * integrals for given multipole 'lambda'. The matrix elements are
         * computed anew and applied directly to the vectors to minimize memory
         * requirements. This method - instead of caching the whole integral
         * matrix in memory or on disk - is used in the 'lightweight' mode,
         * which can be requested by the command line option --lightweight.
         */
        void apply_R_matrix
>>>>>>> acebf100
        (
            Bspline const & bspline,
            GaussLegendre const & g,
            int maxell,
            const rArrayView vk,
            bool fast_bessel = false
        ) const;
        
        // Return reference to the B-spline object.
        Bspline const & bspline_inner_x () const { return bspline_inner_x_; }
        Bspline const & bspline_full_x  () const { return bspline_full_x_ ; }
        Bspline const & bspline_inner_y () const { return bspline_inner_y_; }
        Bspline const & bspline_full_y  () const { return bspline_full_y_ ; }
        
        // Return the Gauss-Legendre integrator object.
        GaussLegendre const & gaussleg_inner_x () const { return g_inner_x_; }
        GaussLegendre const & gaussleg_full_x  () const { return g_full_x_ ; }
        GaussLegendre const & gaussleg_inner_y () const { return g_inner_y_; }
        GaussLegendre const & gaussleg_full_y  () const { return g_full_y_ ; }
        
        #define OneElectronMatrixAccessors(M) \
            SymBandMatrix<Complex> const & M##_inner_x () const { return M##_inner_x_; } \
            SymBandMatrix<Complex> const & M##_full_x  () const { return M##_full_x_; } \
            SymBandMatrix<Complex> const & M##_inner_y () const { return M##_inner_y_; } \
            SymBandMatrix<Complex> const & M##_full_y  () const { return M##_full_y_; } \
            Complex M##_inner_x (std::size_t i, std::size_t j) const { return M##_inner_x_(i,j); } \
            Complex M##_full_x  (std::size_t i, std::size_t j) const { return M##_full_x_(i,j);  } \
            Complex M##_inner_y (std::size_t i, std::size_t j) const { return M##_inner_y_(i,j); } \
            Complex M##_full_y  (std::size_t i, std::size_t j) const { return M##_full_y_(i,j);  }
        
        // Access the precomputed one-electron overlap matrices.
        OneElectronMatrixAccessors(D)
        OneElectronMatrixAccessors(S)
        OneElectronMatrixAccessors(Mm1_tr)
        OneElectronMatrixAccessors(Mm2)
        
        #define OneElectronMatrixArrayAccessors(M) \
            SymBandMatrix<Complex> const & M##_inner_x (int L) const { return M##_inner_x_[L]; } \
            SymBandMatrix<Complex> const & M##_full_x  (int L) const { return M##_full_x_ [L]; } \
            SymBandMatrix<Complex> const & M##_inner_y (int L) const { return M##_inner_y_[L]; } \
            SymBandMatrix<Complex> const & M##_full_y  (int L) const { return M##_full_y_ [L]; } \
            Complex M##_inner_x (int L, std::size_t i, std::size_t j) const { return M##_inner_x_[L](i,j); } \
            Complex M##_full_x  (int L, std::size_t i, std::size_t j) const { return M##_full_x_ [L](i,j); } \
            Complex M##_inner_y (int L, std::size_t i, std::size_t j) const { return M##_inner_y_[L](i,j); } \
            Complex M##_full_y  (int L, std::size_t i, std::size_t j) const { return M##_full_y_ [L](i,j); }
        
        // Access the precomputed scaled full integral moments of order L / -L-1.
        OneElectronMatrixArrayAccessors(Mtr_L)
        OneElectronMatrixArrayAccessors(Mtr_mLm1)
        
        #define OneElectronPartialMatrixAccessors(M) \
            cArrayView M##_inner_x (int L = -1) const \
            { \
                if (L < 0) return M##_inner_x_; \
                std::size_t mi_size = bspline_inner_x_.Nspline() * (2 * bspline_inner_x_.order() + 1) * (bspline_inner_x_.order() + 1); \
                return cArrayView (M##_inner_x_, L * mi_size, mi_size); \
            } \
            cArrayView M##_inner_y (int L = -1) const \
            { \
                if (L < 0) return M##_inner_y_; \
                std::size_t mi_size = bspline_inner_y_.Nspline() * (2 * bspline_inner_y_.order() + 1) * (bspline_inner_y_.order() + 1); \
                return cArrayView (M##_inner_y_, L * mi_size, mi_size); \
            } \
            cArrayView M##_full_x (int L = -1) const \
            { \
                if (L < 0) return M##_full_x_; \
                std::size_t mi_size = bspline_full_x_.Nspline() * (2 * bspline_full_x_.order() + 1) * (bspline_full_x_.order() + 1); \
                return cArrayView (M##_full_x_, L * mi_size, mi_size); \
            } \
            cArrayView M##_full_y (int L = -1) const \
            { \
                if (L < 0) return M##_full_y_; \
                std::size_t mi_size = bspline_full_y_.Nspline() * (2 * bspline_full_y_.order() + 1) * (bspline_full_y_.order() + 1); \
                return cArrayView (M##_full_y_, L * mi_size, mi_size); \
            }
        
        // Access the precomputed scaled partial overlap matrices of order L / -L-1.
        OneElectronPartialMatrixAccessors(Mitr_L)
        OneElectronPartialMatrixAccessors(Mitr_mLm1)
        
        // Return reference to the precomputed array of diagonal contributions to two-electron integrals.
        cArray const & R_tr_dia_diag (unsigned i) const { return R_tr_dia_diag_[i]; }
        
        // Return reference to the precomputed matrix of two-electron integrals for given multipole.
        BlockSymBandMatrix<Complex> const & R_tr_dia (unsigned i) const { return R_tr_dia_[i]; }
        
    private:
        
        // B-spline environment
        Bspline bspline_inner_x_, bspline_full_x_;
        Bspline bspline_inner_y_, bspline_full_y_;
        
        // Gauss-Legendre integrator
        GaussLegendre g_inner_x_, g_inner_y_;
        GaussLegendre g_full_x_, g_full_y_;
        
        // one-electron moment and overlap matrices
        SymBandMatrix<Complex> D_inner_x_, S_inner_x_, Mm1_inner_x_, Mm1_tr_inner_x_, Mm2_inner_x_;
        SymBandMatrix<Complex> D_inner_y_, S_inner_y_, Mm1_inner_y_, Mm1_tr_inner_y_, Mm2_inner_y_;
        SymBandMatrix<Complex> D_full_x_, S_full_x_, Mm1_full_x_, Mm1_tr_full_x_, Mm2_full_x_;
        SymBandMatrix<Complex> D_full_y_, S_full_y_, Mm1_full_y_, Mm1_tr_full_y_, Mm2_full_y_;
        
        // one-electron full integral moments for various orders (used to calculate R-integrals)
        std::vector<SymBandMatrix<Complex>> Mtr_L_inner_x_, Mtr_mLm1_inner_x_;
        std::vector<SymBandMatrix<Complex>> Mtr_L_inner_y_, Mtr_mLm1_inner_y_;
        std::vector<SymBandMatrix<Complex>> Mtr_L_full_x_, Mtr_mLm1_full_x_;
        std::vector<SymBandMatrix<Complex>> Mtr_L_full_y_, Mtr_mLm1_full_y_;
        
        // partial one-electron integral moments for various orders (used to calculate R-integrals)
        cArray Mitr_L_inner_x_, Mitr_mLm1_inner_x_;
        cArray Mitr_L_inner_y_, Mitr_mLm1_inner_y_;
        cArray Mitr_L_full_x_, Mitr_mLm1_full_x_;
        cArray Mitr_L_full_y_, Mitr_mLm1_full_y_;
        
        // diagonal contributions to R_tr_dia
        cArrays R_tr_dia_diag_;
        
        // two-electron integral matrices
        std::vector<BlockSymBandMatrix<Complex>> R_tr_dia_;
        
        // verbose output
        bool verbose_;
        
        // number of multipole matrices
        int Nlambdas_;
};

#endif // HEX_ECS_RADIAL_H<|MERGE_RESOLUTION|>--- conflicted
+++ resolved
@@ -53,35 +53,9 @@
 
 // --------------------------------------------------------------------------------- //
 
-<<<<<<< HEAD
-// This is a hard-coded number of points for Gauss-Legendre quadrature of the radial functions.
 #define EXPANSION_QUADRATURE_POINTS 20
 
 // --------------------------------------------------------------------------------- //
-=======
-#define EXPANSION_QUADRATURE_POINTS 20
-
-// --------------------------------------------------------------------------------- //
-
-/**
- * Potential suppressing factor. 
- * @param y Radial coordinate of some electron.
- * @param x Radial coordinate of the other electron.
- * @param R Truncation radius.
- */
-inline Real damp (Complex y, Complex x, Complex R)
-{
-    // compute hyperradius
-    Real r = std::max(x.real(), y.real());
-    
-    // if sufficiently far, return clean zero
-    if (r > R.real())
-        return 0.;
-    
-    // else damp using tanh(x) distribution
-    return std::tanh(0.125 * (R.real() - r));
-}
->>>>>>> acebf100
 
 // Complex -> Complex function.
 typedef std::function<Complex(Complex)> CCFunction;
@@ -530,149 +504,7 @@
          * @param weightf Weight function to multiply every value of the Bessel function (Complex -> Real).
          * @return Array of shape [vk.size() × (maxell + 1) × Nspline] in column-major format.
          */
-<<<<<<< HEAD
         cArray overlapj
-=======
-        cArray overlapj (Bspline const & bspline, GaussLegendre const & g, int maxell, const rArrayView vk, std::function<Real(Complex)> weightf, bool fast_bessel = false) const;
-        
-        /// Return reference to the B-spline object.
-        Bspline const & bspline_inner () const { return bspline_inner_; }
-        Bspline const & bspline_full  () const { return bspline_full_ ; }
-        
-        /// Return the Gauss-Legendre integrator object.
-        GaussLegendre const & gaussleg_inner () const { return g_inner_; }
-        GaussLegendre const & gaussleg_full  () const { return g_full_ ; }
-        
-        /// Return reference to the precomputed derivative overlap matrix.
-        SymBandMatrix<Complex> const & D_inner () const { return D_inner_; }
-        SymBandMatrix<Complex> const & D_full  () const { return D_full_; }
-        
-        /// Return reference to the precomputed overlap matrix.
-        SymBandMatrix<Complex> const & S_inner () const { return S_inner_; }
-        SymBandMatrix<Complex> const & S_full  () const { return S_full_ ; }
-        
-        /// Return reference to the precomputed integral moment matrix of order -1.
-        SymBandMatrix<Complex> const & Mm1_inner () const { return Mm1_inner_; }
-        SymBandMatrix<Complex> const & Mm1_full  () const { return Mm1_full_ ; }
-        
-        /// Return reference to the precomputed integral moment matrix of order -1, truncated at the end of the real grid.
-        SymBandMatrix<Complex> const & Mm1_tr_inner () const { return Mm1_tr_inner_; }
-        SymBandMatrix<Complex> const & Mm1_tr_full  () const { return Mm1_tr_full_ ; }
-        
-        /// Return reference to the precomputed integral moment matrix of order -2.
-        SymBandMatrix<Complex> const & Mm2_inner () const { return Mm2_inner_; }
-        SymBandMatrix<Complex> const & Mm2_full  () const { return Mm2_full_ ; }
-        
-        /// Return reference to the precomputed array of diagonal contributions to two-electron integrals.
-        cArray const & R_tr_dia_diag (unsigned i) const
-        {
-            assert(i < R_tr_dia_diag_.size());
-            return R_tr_dia_diag_[i];
-        }
-        
-        /// Return reference to the precomputed matrix of two-electron integrals for given multipole.
-        BlockSymBandMatrix<Complex> const & R_tr_dia (unsigned i) const
-        {
-            assert(i < R_tr_dia_.size());
-            return R_tr_dia_[i];
-        }
-        
-        /// Return reference to precomputed full (scaled) integral moments of order L.
-        SymBandMatrix<Complex> const & Mtr_L_inner (int L) const { return Mtr_L_inner_[L]; }
-        SymBandMatrix<Complex> const & Mtr_L_full  (int L) const { return Mtr_L_full_ [L]; }
-        
-        /// Return reference to precomputed full (scaled) integral moments of order -L-1.
-        SymBandMatrix<Complex> const & Mtr_mLm1_inner (int L) const { return Mtr_mLm1_inner_[L]; }
-        SymBandMatrix<Complex> const & Mtr_mLm1_full  (int L) const { return Mtr_mLm1_full_ [L]; }
-        
-        /// Return view of precomputed partial integral moments of order L.
-        cArrayView Mitr_L_inner (int L) const
-        {
-            if (L < 0)
-                return Mitr_L_inner_;
-            
-            std::size_t mi_size = bspline_inner_.Nspline() * (2 * bspline_inner_.order() + 1) * (bspline_inner_.order() + 1);
-            
-            return cArrayView
-            (
-                Mitr_L_inner_,
-                L * mi_size,
-                mi_size
-            );
-        }
-        
-        cArrayView Mitr_L_full (int L) const
-        {
-            if (L < 0)
-                return Mitr_L_full_;
-            
-            std::size_t mi_size = bspline_full_.Nspline() * (2 * bspline_full_.order() + 1) * (bspline_full_.order() + 1);
-            
-            return cArrayView
-            (
-                Mitr_L_full_,
-                L * mi_size,
-                mi_size
-            );
-        }
-        
-        /// Return view of precomputed partial integral moments of order -L-1.
-        cArrayView Mitr_mLm1_inner (int L) const
-        {
-            if (L < 0)
-                return Mitr_mLm1_inner_;
-            
-            std::size_t mi_size = bspline_inner_.Nspline() * (2 * bspline_inner_.order() + 1) * (bspline_inner_.order() + 1);
-            
-            return cArrayView
-            (
-                Mitr_mLm1_inner_,
-                L * mi_size,
-                mi_size
-            );
-        }
-        
-        cArrayView Mitr_mLm1_full (int L) const
-        {
-            if (L < 0)
-                return Mitr_mLm1_full_;
-            
-            std::size_t mi_size = bspline_full_.Nspline() * (2 * bspline_full_.order() + 1) * (bspline_full_.order() + 1);
-            
-            return cArrayView
-            (
-                Mitr_mLm1_full_,
-                L * mi_size,
-                mi_size
-            );
-        }
-        
-        /**
-         * @brief Calculate particular sub-matrix of the radial integrals matrix.
-         * 
-         * Calculate particular sub-matrix of the radial integrals matrix (with block indices "i" and "k")
-         * and return it in a form of a dense array (copying structure of the overlap matrix).
-         */
-        SymBandMatrix<Complex> calc_R_tr_dia_block
-        (
-            unsigned lambda,
-            int i, int k,
-            bool inner_only = true,
-            bool simple = false
-        ) const;
-        
-        /**
-         * @brief Multiply vector by matrix of two-electron integrals.
-         * 
-         * This routine will multiply several source vectors by the matrix of two-electron
-         * integrals for given multipole 'lambda'. The matrix elements are
-         * computed anew and applied directly to the vectors to minimize memory
-         * requirements. This method - instead of caching the whole integral
-         * matrix in memory or on disk - is used in the 'lightweight' mode,
-         * which can be requested by the command line option --lightweight.
-         */
-        void apply_R_matrix
->>>>>>> acebf100
         (
             Bspline const & bspline,
             GaussLegendre const & g,
