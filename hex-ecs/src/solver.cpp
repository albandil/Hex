--- conflicted
+++ resolved
@@ -97,7 +97,6 @@
     std::cout.imbue(std::locale::classic());
     
     // wrap member functions to lambda-functions for use in the CG solver
-<<<<<<< HEAD
     auto apply_preconditioner = [&](BlockArray<Complex> const & r, BlockArray<Complex> & z) { this->apply_preconditioner_(r,z); };
     auto matrix_multiply      = [&](BlockArray<Complex> const & p, BlockArray<Complex> & q) { this->matrix_multiply_(p,q); };
     auto scalar_product       = [&](BlockArray<Complex> const & x, BlockArray<Complex> const & y) { return this->scalar_product_(x,y); };
@@ -107,16 +106,6 @@
     auto process_solution     = [&](unsigned iteration, BlockArray<Complex> const & x) { return this->process_solution_(iteration,x); };
     
     E_ = special::constant::Nan;
-=======
-    auto apply_preconditioner = [&](BlockArray<Complex> const & r, BlockArray<Complex> & z) -> void { this->apply_preconditioner_(r,z); };
-    auto matrix_multiply = [&](BlockArray<Complex> const & p, BlockArray<Complex> & q) -> void { this->matrix_multiply_(p,q); };
-    auto scalar_product = [&](BlockArray<Complex> const & x, BlockArray<Complex> const & y) -> Complex { return this->scalar_product_(x,y); };
-    auto compute_norm = [&](BlockArray<Complex> const & r) -> Real { return this->compute_norm_(r); };
-    auto axby_operation = [&](Complex a, BlockArray<Complex> & x, Complex b, BlockArray<Complex> const & y) -> void { this->axby_operation_(a,x,b,y); };
-    auto new_array = [&](std::size_t N, std::string name) -> BlockArray<Complex> { return this->new_array_(N,name); };
-    
-    Real E = special::constant::Nan;
->>>>>>> 8d4b835f
     int iterations_done = 0, computations_done = 0;
     
     for (unsigned ie = 0; ie < inp_.Etot.size(); ie++)
