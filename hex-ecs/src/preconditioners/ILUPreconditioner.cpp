//  * * * * * * * * * * * * * * * * * * * * * * * * * * * * * * * * * * * * * * * *  //
//                                                                                   //
//                       / /   / /    __    \ \  / /                                 //
//                      / /__ / /   / _ \    \ \/ /                                  //
//                     /  ___  /   | |/_/    / /\ \                                  //
//                    / /   / /    \_\      / /  \ \                                 //
//                                                                                   //
//                                                                                   //
//  Copyright (c) 2016, Jakub Benda, Charles University in Prague                    //
//                                                                                   //
// MIT License:                                                                      //
//                                                                                   //
//  Permission is hereby granted, free of charge, to any person obtaining a          //
// copy of this software and associated documentation files (the "Software"),        //
// to deal in the Software without restriction, including without limitation         //
// the rights to use, copy, modify, merge, publish, distribute, sublicense,          //
// and/or sell copies of the Software, and to permit persons to whom the             //
// Software is furnished to do so, subject to the following conditions:              //
//                                                                                   //
//  The above copyright notice and this permission notice shall be included          //
// in all copies or substantial portions of the Software.                            //
//                                                                                   //
//  THE SOFTWARE IS PROVIDED "AS IS", WITHOUT WARRANTY OF ANY KIND, EXPRESS          //
// OR IMPLIED, INCLUDING BUT NOT LIMITED TO THE WARRANTIES OF MERCHANTABILITY,       //
// FITNESS FOR A PARTICULAR PURPOSE AND NONINFRINGEMENT. IN NO EVENT SHALL THE       //
// AUTHORS OR COPYRIGHT HOLDERS BE LIABLE FOR ANY CLAIM, DAMAGES OR OTHER LIABILITY, //
// WHETHER IN AN ACTION OF CONTRACT, TORT OR OTHERWISE, ARISING FROM, OUT OF         //
// OR IN CONNECTION WITH THE SOFTWARE OR THE USE OR OTHER DEALINGS IN THE SOFTWARE.  //
//                                                                                   //
//  * * * * * * * * * * * * * * * * * * * * * * * * * * * * * * * * * * * * * * * *  //

#include <iostream>

#include "hex-arrays.h"
#include "hex-luft.h"
#include "hex-misc.h"

#include "preconditioners.h"
#include "NoPreconditioner.h"

const std::string ILUCGPreconditioner::prec_name = "ILU";
const std::string ILUCGPreconditioner::prec_description = 
    "Block inversion using conjugate gradients preconditioned by Incomplete LU. "
    "The drop tolerance can be given as the --droptol parameter.";

ILUCGPreconditioner::ILUCGPreconditioner
(
    Parallel const & par,
    InputFile const & inp,
    AngularBasis const & ll,
    Bspline const & bspline_inner,
    Bspline const & bspline_full,
    CommandLine const & cmd
) : CGPreconditioner(par, inp, ll, bspline_inner, bspline_full, cmd),
    lu_(ll.states().size())
{
#ifdef _OPENMP
    omp_init_lock(&lu_lock_);
#endif
}

ILUCGPreconditioner::~ILUCGPreconditioner ()
{
#ifdef _OPENMP
    omp_destroy_lock(&lu_lock_);
#endif
}

void ILUCGPreconditioner::reset_lu ()
{
    for (unsigned iblock = 0; iblock < ang_.states().size(); iblock++)
    {
        // prepare initial (empty) factorization data
        lu_[iblock].reset(LUft<LU_int_t,Complex>::New(cmd_.factorizer));
        
        // associate existing disk files
        lu_[iblock]->link(format("lu-%d.ooc", iblock));
    }
    
#ifdef WITH_SUPERLU_DIST
    // create process grid for SuperLU-dist
    if (cmd_.factorizer == LUFT_SUPERLU_DIST)
    {
        // list processes
        for (int igroup = 0; igroup < par_.Nproc() / cmd_.groupsize; igroup++)
        {
            // list member processes
            NumberArray<int_t> usermap;
            for (int iproc = 0; iproc < cmd_.groupsize; iproc++)
                usermap.push_back(igroup * cmd_.groupsize + iproc);
            
            // create the grid
            gridinfo_t grid;
            superlu_gridmap(MPI_COMM_WORLD, cmd_.groupsize, 1, &usermap[0], cmd_.groupsize, &grid);
            
            // assign this process to the grid, if it is member of current group
            if (par_.isMyGroupWork(igroup))
                grid_ = grid;
        }
    }
#endif // WITH_SUPERLU_DIST
}

void ILUCGPreconditioner::setup ()
{
    // setup parent
    CGPreconditioner::setup();
    
    // prepare data structures for LU factorizations
    reset_lu();
}

void ILUCGPreconditioner::update (Real E)
{
    // reset data on energy change
    if (E != E_ and not cmd_.noluupdate)
    {
        // release outdated LU factorizations
        reset_lu();
    }
    
    // update parent
    CGPreconditioner::update(E);
}

void ILUCGPreconditioner::CG_init (int iblock) const
{
    // update parent
    CGPreconditioner::CG_init(iblock);
    
    // load data from linked disk files
    if (not lu_[iblock]->valid())
        lu_[iblock]->silent_load();
    
    // check that the factorization is loaded
    if (not lu_[iblock]->valid())
    {
#ifdef _OPENMP
        // allow only one factorization at a time when not using SuperLU DIST or MUMPS
        if (cmd_.factorizer != LUFT_SUPERLU_DIST and cmd_.factorizer != LUFT_MUMPS and not cmd_.parallel_factorization)
            omp_set_lock(&lu_lock_);
#endif
        
        // start timer
        Timer timer;
        
        // number of asymptotic channels
        int Nchan1 = Nchan_[iblock].first;
        int Nchan2 = Nchan_[iblock].second;
        
        // number of B-splines
        LU_int_t Nspline_inner = rad_.bspline_inner().Nspline();
        LU_int_t Nspline_outer = rad_.bspline_full().Nspline() - Nspline_inner;
        
        // angular block
        int iang = iblock * ang_.states().size() + iblock;
        
        // convert inner region matrix block to COO matrix
        CooMatrix<LU_int_t,Complex> coo_block;
        if (cmd_.lightweight_full)
            coo_block = std::move(dynamic_cast<NoPreconditioner const*>(this)->calc_A_block(iblock, iblock).tocoo<LU_int_t>());
        else
            coo_block = std::move(A_blocks_[iang].tocoo<LU_int_t>());
        
        // add the A-block
        coo_block.resize
        (
            Nspline_inner * Nspline_inner + (Nchan1 + Nchan2) * Nspline_outer,
            Nspline_inner * Nspline_inner + (Nchan1 + Nchan2) * Nspline_outer
        );
        
        if (not inp_.inner_only)
        {
            // add the outer region C-blocks
            coo_block += Cu_blocks_[iang];
            coo_block += Cl_blocks_[iang];
            
            // add the B-blocks
            for (int m = 0; m < Nchan1; m++)
            for (int n = 0; n < Nchan1; n++)
            {
                if (cmd_.outofcore) const_cast<SymBandMatrix<Complex>&>(B1_blocks_[iang][m * Nchan1 + n]).hdfload();
                CooMatrix<LU_int_t,Complex> B_coo_small = B1_blocks_[iang][m * Nchan1 + n].tocoo<LU_int_t>();
                if (cmd_.outofcore) const_cast<SymBandMatrix<Complex>&>(B1_blocks_[iang][m * Nchan1 + n]).drop();
                CooMatrix<LU_int_t,Complex> B_coo_large
                (
                    coo_block.rows(), coo_block.cols(),
                    B_coo_small.i() + Nspline_inner * Nspline_inner + m * Nspline_outer,
                    B_coo_small.j() + Nspline_inner * Nspline_inner + n * Nspline_outer,
                    B_coo_small.v()
                );
                coo_block += B_coo_large;
            }
            for (int m = 0; m < Nchan2; m++)
            for (int n = 0; n < Nchan2; n++)
            {
                if (cmd_.outofcore) const_cast<SymBandMatrix<Complex>&>(B2_blocks_[iang][m * Nchan2 + n]).hdfload();
                CooMatrix<LU_int_t,Complex> B_coo_small = B2_blocks_[iang][m * Nchan2 + n].tocoo<LU_int_t>();
                if (cmd_.outofcore) const_cast<SymBandMatrix<Complex>&>(B2_blocks_[iang][m * Nchan2 + n]).drop();
                CooMatrix<LU_int_t,Complex> B_coo_large
                (
                    coo_block.rows(), coo_block.cols(),
                    B_coo_small.i() + Nspline_inner * Nspline_inner + (Nchan1 + m) * Nspline_outer,
                    B_coo_small.j() + Nspline_inner * Nspline_inner + (Nchan1 + n) * Nspline_outer,
                    B_coo_small.v()
                );
                coo_block += B_coo_large;
            }
        }
        
        // create the CSR block that will be factorized
        CsrMatrix<LU_int_t,Complex> csr = std::move(coo_block.tocsr());
        coo_block = CooMatrix<LU_int_t,Complex>();
        
        // set up factorization data
        void * data = nullptr;
#ifdef WITH_SUPERLU_DIST
        if (cmd_.factorizer == LUFT_SUPERLU_DIST)
            data = const_cast<gridinfo_t*>(&grid_);
#endif
#ifdef WITH_MUMPS
        if (cmd_.factorizer == LUFT_MUMPS)
            data = (void*)std::intptr_t(cmd_.mumps_outofcore + 2 * cmd_.mumps_verbose);
#endif
        
        // factorize the block and store it
        lu_[iblock] = csr.factorize(cmd_.droptol, cmd_.factorizer, data);
        
        // print time and memory info for this block (one thread at a time)
        # pragma omp critical
        {
            if (lu_[iblock]->cond() != 0)
            {
                std::cout << std::endl << std::setw(37) << format
                (
                    "\tLU #%d (%d,%d) in %d:%02d (%s, cond %1.0e)",
                    iblock, ang_.states()[iblock].first, ang_.states()[iblock].second,      // block identification (id, ℓ₁, ℓ₂)
                    timer.seconds() / 60, timer.seconds() % 60,                             // factorization time
                    nice_size(lu_[iblock]->size()).c_str(),                                 // final memory size
                    lu_[iblock]->cond()                                                     // estimation of the condition number
                );
            }
            else
            {
                std::cout << std::endl << std::setw(37) << format
                (
                    "\tLU #%d (%d,%d) in %d:%02d (%s)",
                    iblock, ang_.states()[iblock].first, ang_.states()[iblock].second,      // block identification (id, ℓ₁, ℓ₂)
                    timer.seconds() / 60, timer.seconds() % 60,                             // factorization time
                    nice_size(lu_[iblock]->size()).c_str()                                  // final memory size
                );
            }
        }
        
        // save the diagonal block's CSR representation and its factorization
<<<<<<< HEAD
//         csr_blocks_[iblock].hdflink(format("csr-%d.hdf", iblock));
//         csr_blocks_[iblock].hdfsave();
//         lu_[iblock]->link(format("lu-%d.bin", iblock));
//         lu_[iblock]->save();
=======
        lu_[iblock]->link(format("lu-%d.bin", iblock));
        if (cmd_.outofcore)
        {
            lu_[iblock]->save();
        }
>>>>>>> 14719346
        
#ifdef _OPENMP
        // release lock
        if (cmd_.factorizer != LUFT_SUPERLU_DIST and cmd_.factorizer != LUFT_MUMPS and not cmd_.parallel_factorization)
            omp_unset_lock(&lu_lock_);
#endif
    }
}

void ILUCGPreconditioner::CG_prec (int iblock, const cArrayView r, cArrayView z) const
{
    // precondition by LU
    lu_[iblock]->solve(r, z, 1);
}

void ILUCGPreconditioner::CG_exit (int iblock) const
{
    // release memory
    if (cmd_.outofcore)
    {
        lu_[iblock]->drop();
    }
    
    // exit parent
    CGPreconditioner::CG_exit(iblock);
}

void ILUCGPreconditioner::finish ()
{
    lu_.resize(0);
    CGPreconditioner::finish();
}<|MERGE_RESOLUTION|>--- conflicted
+++ resolved
@@ -253,18 +253,11 @@
         }
         
         // save the diagonal block's CSR representation and its factorization
-<<<<<<< HEAD
-//         csr_blocks_[iblock].hdflink(format("csr-%d.hdf", iblock));
-//         csr_blocks_[iblock].hdfsave();
-//         lu_[iblock]->link(format("lu-%d.bin", iblock));
-//         lu_[iblock]->save();
-=======
         lu_[iblock]->link(format("lu-%d.bin", iblock));
         if (cmd_.outofcore)
         {
             lu_[iblock]->save();
         }
->>>>>>> 14719346
         
 #ifdef _OPENMP
         // release lock
