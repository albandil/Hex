--- conflicted
+++ resolved
@@ -98,36 +98,54 @@
 
 void NoPreconditioner::setup ()
 {
+    // shorthands
     Bspline const & bspline_inner = rad_inner_->bspline_x();
     Bspline const & bspline_full  = rad_full_ ->bspline_x();
     Bspline const & bspline_x     = rad_panel_->bspline_x();
     Bspline const & bspline_y     = rad_panel_->bspline_y();
     
+    // calculate all radial integrals in inner region
+    rad_inner_->setupOneElectronIntegrals(*par_, *cmd_);
+    rad_inner_->setupTwoElectronIntegrals(*par_, *cmd_);
+    
+    // calculate one-electron integrals in full domain
+    rad_full_->setupOneElectronIntegrals(*par_, *cmd_);
+    
+    // calculate all radial integrals on panel
     rad_panel_->setupOneElectronIntegrals(*par_, *cmd_);
     rad_panel_->setupTwoElectronIntegrals(*par_, *cmd_);
     
+    // number of basis B-splines
     std::size_t Nspline_inner = bspline_inner.Nspline();
     std::size_t Nspline_full  = bspline_full .Nspline();
     
+    // number of panel B-splines
     std::size_t Nspline_x = bspline_x.Nspline();
     std::size_t Nspline_y = bspline_y.Nspline();
     
+    // is this panel the full solution domain?
     bool full_domain = (bspline_x.hash() == bspline_full.hash() and bspline_y.hash() == bspline_y.hash());
     
+    // angular momenta of electrons needed by angular blocks
     std::array<std::vector<int>,2> ells;
-        
+    
+    // assemble all electrons' angular momenta
     for (std::pair<int,int> ll : ang_->states()) ells[0].push_back(ll.first);
     for (std::pair<int,int> ll : ang_->states()) ells[1].push_back(ll.second);
     
+    // sort electrons' angular momenta in ascending order
     std::sort(ells[0].begin(), ells[0].end());
     std::sort(ells[1].begin(), ells[1].end());
     
+    // remove duplicates
     ells[0].resize(std::unique(ells[0].begin(), ells[0].end()) - ells[0].begin());
     ells[1].resize(std::unique(ells[1].begin(), ells[1].end()) - ells[1].begin());
     
+    // one-electron hamiltonian diagonalization and other data
     Hl_[0].resize(ells[0].back() + 1);
     Hl_[1].resize(ells[1].back() + 1);
     
+    // channel functions (pseudostates), their overlaps and energies
     Xp_[0].resize(ells[0].back() + 1);  Xp_[0].fill(cArrays());
     Sp_[0].resize(ells[0].back() + 1);  Sp_[0].fill(cArrays());
     Eb_[0].resize(ells[0].back() + 1);  Eb_[0].fill(cArray());
@@ -135,8 +153,9 @@
     Sp_[1].resize(ells[1].back() + 1);  Sp_[1].fill(cArrays());
     Eb_[1].resize(ells[1].back() + 1);  Eb_[1].fill(cArray());
     
-    // if the preconditioner is called for full domain, diagonalize the overlap matrix and
-    // find the eigenvectors of the one-electron hamiltonian
+    // If the preconditioner is called for full domain, diagonalize the overlap matrix and
+    // find the eigenvectors of the one-electron hamiltonian. It will be needed to construct
+    // matrix of the system.
     
     if (full_domain)
     {
@@ -255,7 +274,7 @@
         // particle charge (first is electron, second is either electron or positron)
         Real Z = (i == 0 ? -1.0 : inp_->Zp);
         
-        // for all one-electron angular momenta needed by this particle and MPI group
+        // for all one-electron angular momenta needed by this particle
         bool written = false;
         for (int l : ells[i])
         {
@@ -300,11 +319,6 @@
                 // add all requested channels
                 if (Eb.real() <= Em)
                 {
-<<<<<<< HEAD
-                    Xp_[i][l].push_back(Hl_[i][l].Cl.col(indices[nr]));
-                    Sp_[i][l].push_back((i == 0 ? rad_inner_->S_x() : rad_inner_->S_y()).dot(Xp_[i][l][nr]));
-                    Eb_[i][l].push_back(Eb);
-=======
                     // bound energy of the state (a.u. -> Ry)
                     Complex Eb = 2.0_r * Hl_[i][l].Dl[indices[nr]];
                     
@@ -315,7 +329,7 @@
                     if (Eb.real() <= Em)
                     {
                         Xp_[i][l].push_back(Hl_[i][l].Cl.col(indices[nr]));
-                        Sp_[i][l].push_back(rad_->S_inner().dot(Xp_[i][l][nr]));
+                        Sp_[i][l].push_back(rad_inner_->S_x().dot(Xp_[i][l][nr]));
                         Eb_[i][l].push_back(Eb);
                         
                         // Adjust the overall sign of the eigenvector so that the result is compatible with the
@@ -334,7 +348,6 @@
                         // there will be no more states (the energy rises with 'nr')
                         break;
                     }
->>>>>>> e772d310
                 }
                 else
                 {
@@ -388,7 +401,9 @@
 
 BlockSymBandMatrix<Complex> NoPreconditioner::calc_A_block (int ill, int illp, bool twoel) const
 {
-    int Nspline_inner = rad_inner_->bspline_x().Nspline();
+    // number of panel B-splines common with the inner basis
+    int Nspline_x_inner = rad_panel_->bspline_x().knot(rad_inner_->bspline_x().R2());
+    int Nspline_y_inner = rad_panel_->bspline_y().knot(rad_inner_->bspline_y().R2());
     
     // angular momenta
     int l1 = ang_->states()[ill].first;
@@ -396,23 +411,27 @@
     
     BlockSymBandMatrix<Complex> A
     (
-        Nspline_inner,              // block count
-        inp_->order + 1,            // block structure half-bandwidth
-        Nspline_inner,              // block size
-        inp_->order + 1,            // block half-bandwidth
-        !cmd_->outofcore,           // keep in memory?
-        format("blk-A-%d-%d.ooc", ill, illp)  // scratch disk file name
+        Nspline_x_inner, inp_->order + 1, // block structure
+        Nspline_y_inner, inp_->order + 1, // nested structure
+        not cmd_->outofcore,              // keep in memory?
+        format                            // scratch disk file name for this block and panels
+        (
+            "blk-A-%d-%d-%04x-%04x.ooc",
+            ill, illp,
+            rad_panel_->bspline_x().hash(),
+            rad_panel_->bspline_y().hash()
+        )
     );
     
     // for all sub-blocks
     # pragma omp parallel for if (!cmd_->outofcore)
-    for (int i = 0; i < Nspline_inner; i++)
+    for (int i = 0; i < Nspline_x_inner; i++)
     for (int d = 0; d <= inp_->order; d++)
-    if (i + d < Nspline_inner)
+    if (i + d < Nspline_x_inner)
     {
         int k = i + d;
         
-        SymBandMatrix<Complex> subblock (Nspline_inner, inp_->order + 1);
+        SymBandMatrix<Complex> subblock (Nspline_y_inner, inp_->order + 1);
         
         // one-electron part
         if (ill == illp)
@@ -421,29 +440,29 @@
             (
                 [&](int j, int l)
                 {
-                    return E_ * rad_full_->S_x()(i,k) * rad_full_->S_y()(j,l)
-                            - (0.5_z * rad_full_->D_x()(i,k) - rad_full_->Mm1_tr_x()(i,k)) * rad_full_->S_y()(j,l)
-                            - 0.5_r * l1 * (l1 + 1) * rad_full_->Mm2_x()(i,k) * rad_full_->S_y()(j,l)
-                            - rad_full_->S_x()(i,k) * (0.5_z * rad_full_->D_y()(j,l) + inp_->Zp * rad_full_->Mm1_tr_y()(j,l))
-                            - 0.5_r * l2 * (l2 + 1) * rad_full_->S_x()(i,k) * rad_full_->Mm2_y()(j,l);
+                    return E_ * rad_panel_->S_x()(i,k) * rad_panel_->S_y()(j,l)
+                            - (0.5_z * rad_panel_->D_x()(i,k) - rad_panel_->Mm1_tr_x()(i,k)) * rad_panel_->S_y()(j,l)
+                            - 0.5_r * l1 * (l1 + 1) * rad_panel_->Mm2_x()(i,k) * rad_panel_->S_y()(j,l)
+                            - rad_panel_->S_x()(i,k) * (0.5_z * rad_panel_->D_y()(j,l) + inp_->Zp * rad_panel_->Mm1_tr_y()(j,l))
+                            - 0.5_r * l2 * (l2 + 1) * rad_panel_->S_x()(i,k) * rad_panel_->Mm2_y()(j,l);
                 }
             );
         }
         
         // two-electron part
         if(twoel)
-        for (int lambda = 0; lambda <= rad_full_->maxlambda(); lambda++) if (ang_->f(ill,illp,lambda) != 0)
+        for (int lambda = 0; lambda <= rad_panel_->maxlambda(); lambda++) if (ang_->f(ill,illp,lambda) != 0)
         {
             // calculate two-electron term
             if (not cmd_->lightweight_radial_cache)
             {
                 // use precomputed block from scratch file or from memory
-                subblock.data() += inp_->Zp * ang_->f(ill,illp,lambda) * rad_full_->R_tr_dia(lambda).getBlock(i * (inp_->order + 1) + d).slice(0, Nspline_inner * (inp_->order + 1));
+                subblock.data() += inp_->Zp * ang_->f(ill,illp,lambda) * rad_panel_->R_tr_dia(lambda).getBlock(i * (inp_->order + 1) + d).slice(0, Nspline_y_inner * (inp_->order + 1));
             }
             else
             {
                 // compute the data anew
-                subblock.data() += inp_->Zp * ang_->f(ill,illp,lambda) * rad_full_->calc_R_tr_dia_block(lambda, i, k).data().slice(0, Nspline_inner * (inp_->order + 1));
+                subblock.data() += inp_->Zp * ang_->f(ill,illp,lambda) * rad_full_->calc_R_tr_dia_block(lambda, i, k).data().slice(0, Nspline_y_inner * (inp_->order + 1));
             }
         }
         
@@ -462,10 +481,24 @@
     // shorthands
     int order = inp_->order;
     int Nang = ang_->states().size();
-    int Nspline_inner = rad_inner_->bspline_x().Nspline();
-    int Nspline_full  = rad_full_->bspline_x().Nspline();
+    
+    // global basis
+    int Nspline_full = rad_full_->bspline().Nspline();
+    int Nspline_inner = rad_inner_->bspline().Nspline();
     int Nspline_outer = Nspline_full - Nspline_inner;
-    std::size_t A_size = std::size_t(Nspline_inner) * std::size_t(Nspline_inner);
+    
+    // panel x basis
+    int Nspline_x = rad_panel_->bspline_x().Nspline();
+    int Nspline_x_inner = rad_panel_->bspline_x().knot(rad_inner_->bspline_x().R2());
+    int Nspline_x_outer = Nspline_x - Nspline_x_inner;
+    
+    // panel y basis
+    int Nspline_y = rad_panel_->bspline_y().Nspline();
+    int Nspline_y_inner = rad_panel_->bspline_y().knot(rad_inner_->bspline_y().R2());
+    int Nspline_y_outer = Nspline_y - Nspline_y_inner;
+    
+    // size of the A-matrix
+    std::size_t A_size = std::size_t(Nspline_x_inner) * std::size_t(Nspline_y_inner);
     
     // update energy
     E_ = E;
@@ -477,15 +510,15 @@
     
     // outer one-electron overlap matrix
     SymBandMatrix<Complex> S_outer (Nspline_outer, order + 1);
-    S_outer.populate([&](int m, int n) { return rad_full_->S_x()(Nspline_inner + m, Nspline_inner + n); });
+    S_outer.populate([&](int m, int n) { return rad_full_->S()(Nspline_inner + m, Nspline_inner + n); });
     
     // outer one-electron derivative matrix
     SymBandMatrix<Complex> D_outer (Nspline_outer, order + 1);
-    D_outer.populate([&](int m, int n) { return rad_full_->D_x()(Nspline_inner + m, Nspline_inner + n); });
+    D_outer.populate([&](int m, int n) { return rad_full_->D()(Nspline_inner + m, Nspline_inner + n); });
     
     // outer one-electron centrifugal moment matrix
     SymBandMatrix<Complex> Mm2_outer (Nspline_outer, order + 1);
-    Mm2_outer.populate([&](int m, int n) { return rad_full_->Mm2_x()(Nspline_inner + m, Nspline_inner + n); });
+    Mm2_outer.populate([&](int m, int n) { return rad_full_->Mm2()(Nspline_inner + m, Nspline_inner + n); });
     
     // inner one-electron multipole moment matrices
     std::vector<SymBandMatrix<Complex>> Mtr_L_inner;
@@ -496,8 +529,8 @@
         (
             [ & ] (int m, int n)
             {
-                return rad_inner_->Mtr_L_x(lambda)(m, n)
-                     * special::pow_int(rad_full_->bspline_x().t(std::min(m,n) + order + 1).real(), lambda);
+                return rad_inner_->Mtr_L(lambda)(m, n)
+                     * special::pow_int(rad_full_->bspline().t(std::min(m,n) + order + 1).real(), lambda);
             }
         );
     }
@@ -511,8 +544,8 @@
         (
             [ & ] (int m, int n)
             {
-                return rad_full_->Mtr_mLm1_x(lambda)(Nspline_inner + m, Nspline_inner + n)
-                     * special::pow_int(rad_full_->bspline_x().t(Nspline_inner + std::min(m,n) + order + 1).real(), -lambda-1);
+                return rad_full_->Mtr_mLm1(lambda)(Nspline_inner + m, Nspline_inner + n)
+                     * special::pow_int(rad_full_->bspline().t(Nspline_inner + std::min(m,n) + order + 1).real(), -lambda-1);
             }
         );
     }
@@ -554,13 +587,13 @@
         // create inner-outer coupling blocks
         Cu_blocks_[ill * Nang + illp] = CooMatrix<LU_int_t,Complex>
         (
-            A_size + (Nchan1 + Nchan2) * Nspline_outer,
-            A_size + (Nchan1p + Nchan2p) * Nspline_outer
+            A_size + Nchan1  * Nspline_x_outer + Nchan2  * Nspline_y_outer,
+            A_size + Nchan1p * Nspline_x_outer + Nchan2p * Nspline_y_outer
         );
         Cl_blocks_[ill * Nang + illp] = CooMatrix<LU_int_t,Complex>
         (
-            A_size + (Nchan1 + Nchan2) * Nspline_outer,
-            A_size + (Nchan1p + Nchan2p) * Nspline_outer
+            A_size + Nchan1  * Nspline_x_outer + Nchan2  * Nspline_y_outer,
+            A_size + Nchan1p * Nspline_x_outer + Nchan2p * Nspline_y_outer
         );
         
         // setup stretched inner-outer problem
@@ -571,7 +604,7 @@
             for (int m = 0; m < Nchan2; m++)
             for (int n = 0; n < Nchan2p; n++)
             {
-                SymBandMatrix<Complex> subblock (Nspline_outer, order + 1);
+                SymBandMatrix<Complex> subblock (Nspline_y_outer, order + 1);
                 
                 // channel-diagonal contribution
                 if (ill == illp and m == n)
@@ -600,7 +633,7 @@
             for (int m = 0; m < Nchan1; m++)
             for (int n = 0; n < Nchan1p; n++)
             {
-                SymBandMatrix<Complex> subblock (Nspline_outer, order + 1);
+                SymBandMatrix<Complex> subblock (Nspline_y_outer, order + 1);
                 
                 // channel-diagonal contribution
                 if (ill == illp and m == n)
@@ -768,29 +801,13 @@
     int mi = std::get<2>(inp_->instates[instate]);
     
     // shorthands
-    int order = rad_inner_->bspline_x().order();
-    std::size_t Nspline_inner = rad_inner_->bspline_x().Nspline();
-    std::size_t Nspline_full  = rad_full_->bspline_x().Nspline();
+    int order = rad_inner_->bspline().order();
+    std::size_t Nspline_inner = rad_inner_->bspline().Nspline();
+    std::size_t Nspline_full  = rad_full_->bspline().Nspline();
     std::size_t Nspline_outer = Nspline_full - Nspline_inner;
     
     // impact momentum
     rArray ki = { std::sqrt(inp_->Etot[ie] + 1.0_r/(ni*ni)) };
-    
-    // calculate LU-decomposition of the overlap matrix
-    CsrMatrix<LU_int_t,Complex> S_csr_full = rad_full_->S_x().tocoo<LU_int_t>().tocsr();
-    std::shared_ptr<LUft> lu_S_full;
-    lu_S_full.reset(LUft::Choose("lapack"));
-    lu_S_full->factorize(S_csr_full);
-    
-    // j-overlaps of shape [Nangmom × Nspline]
-    cArray ji_overlaps_full = rad_full_->overlapj(rad_full_->bspline_x(), rad_full_->gaussleg_x(), inp_->maxell, ki, cmd_->fast_bessel);
-    if (not std::isfinite(ji_overlaps_full.norm()))
-        HexException("Unable to compute Riccati-Bessel function B-spline overlaps!");
-    
-    // j-expansions
-    cArray ji_expansion_full = lu_S_full->solve(ji_overlaps_full, inp_->maxell + 1);
-    if (not std::isfinite(ji_expansion_full.norm()))
-        HexException("Unable to expand Riccati-Bessel function in B-splines!");
     
     // get the initial bound pseudo-state B-spline expansion
     cArray Xp = Hl_[0][li].readPseudoState(li, ni - li - 1);
@@ -807,7 +824,7 @@
         (
             [ & ] (int m, int n)
             {
-                return rad_inner_->Mtr_L_x(lambda)(m, n) * special::pow_int(rad_full_->bspline_y().t(std::min(m,n) + order + 1).real(), lambda);
+                return rad_inner_->Mtr_L_x(lambda)(m, n) * special::pow_int(rad_full_->bspline().t(std::min(m,n) + order + 1).real(), lambda);
             }
         );
     }
@@ -855,200 +872,236 @@
                     HexException("Invalid result of computef(%d,%d,%d,%d,%d,%d)\n", lambda,l1,l2,l,li,inp_->L);
             }
             
-            // calculate the right-hand side
-            /*if (cmd_->exact_rhs)*/
-            {
-                // quadrature degree
-                int points = order + li + l + 1;
-                
-                // prepare quadrature nodes and weights
-                rad_full_->gaussleg_x().precompute_nodes_and_weights(points);
-                
-                // precompute quadrature nodes and weights
-                cArray xs ((rad_full_->bspline_x().Nreknot() - 1) * points), xws ((rad_full_->bspline_x().Nreknot() - 1) * points);
+            // quadrature degree
+            int points = order + li + l + 1;
+            
+            // prepare quadrature nodes and weights
+            rad_full_->gaussleg().precompute_nodes_and_weights(points);
+            
+            // precompute quadrature nodes and weights
+            cArray xs ((rad_full_->bspline().Nreknot() - 1) * points), xws ((rad_full_->bspline().Nreknot() - 1) * points);
+            # pragma omp parallel for
+            for (int ixknot = 0; ixknot < rad_full_->bspline().Nreknot() - 1; ixknot++)
+                rad_full_->gaussleg().scaled_nodes_and_weights(points, rad_full_->bspline().t(ixknot), rad_full_->bspline().t(ixknot + 1), &xs[ixknot * points], &xws[ixknot * points]);
+            
+            // precompute B-splines
+            cArray B_x (rad_full_->bspline().Nspline() * (order + 1) * points);
+            # pragma omp parallel for
+            for (int ixspline = 0; ixspline < rad_full_->bspline().Nspline(); ixspline++)
+            for (int ixknot = ixspline; ixknot <= ixspline + order and ixknot < rad_full_->bspline().Nreknot() - 1; ixknot++)
+                rad_full_->bspline().B(ixspline, ixknot, points, &xs[ixknot * points], &B_x[(ixspline * (order + 1) + ixknot - ixspline) * points]);
+            
+            // precompute radial functions and Riccati-Bessel functions
+            rArray Pi_x = realpart(rad_inner_->bspline().zip(Xp, realpart(xs)));
+            rArray ji_x (xs.size());
+            # pragma omp parallel for
+            for (unsigned ix = 0; ix < xs.size(); ix++)
+                ji_x[ix] = special::ric_j(l, ki[0] * xs[ix].real());
+            
+            // precompute integral moments
+            cArrays M_L_P (rad_full_->maxlambda() + 1), M_mLm1_P (rad_full_->maxlambda() + 1);
+            cArrays M_L_j (rad_full_->maxlambda() + 1), M_mLm1_j (rad_full_->maxlambda() + 1);
+            for (int lambda = 0; lambda <= rad_full_->maxlambda(); lambda++)
+            {
+                M_L_P[lambda].resize(Nspline_full); M_mLm1_P[lambda].resize(Nspline_full);
+                M_L_j[lambda].resize(Nspline_full); M_mLm1_j[lambda].resize(Nspline_full);
+                
                 # pragma omp parallel for
-                for (int ixknot = 0; ixknot < rad_full_->bspline_x().Nreknot() - 1; ixknot++)
-                    rad_full_->gaussleg_x().scaled_nodes_and_weights(points, rad_full_->bspline_x().t(ixknot), rad_full_->bspline_x().t(ixknot + 1), &xs[ixknot * points], &xws[ixknot * points]);
-                
-                // precompute B-splines
-                cArray B_x (rad_full_->bspline_x().Nspline() * (order + 1) * points);
-                # pragma omp parallel for
-                for (int ixspline = 0; ixspline < rad_full_->bspline_x().Nspline(); ixspline++)
-                for (int ixknot = ixspline; ixknot <= ixspline + order and ixknot < rad_full_->bspline_x().Nreknot() - 1; ixknot++)
-                    rad_full_->bspline_x().B(ixspline, ixknot, points, &xs[ixknot * points], &B_x[(ixspline * (order + 1) + ixknot - ixspline) * points]);
-                
-                // precompute radial functions and Riccati-Bessel functions
-                rArray Pi_x = realpart(rad_inner_->bspline_x().zip(Xp, realpart(xs)));
-                rArray ji_x (xs.size());
-                # pragma omp parallel for
-                for (unsigned ix = 0; ix < xs.size(); ix++)
-                    ji_x[ix] = special::ric_j(l, ki[0] * xs[ix].real());
-                
-                // damping distance
-                Real distance = rad_full_->bspline_x().R2();
-                
-                // precompute integral moments
-                cArrays M_L_P (rad_full_->maxlambda() + 1), M_mLm1_P (rad_full_->maxlambda() + 1);
-                cArrays M_L_j (rad_full_->maxlambda() + 1), M_mLm1_j (rad_full_->maxlambda() + 1);
-                for (int lambda = 0; lambda <= rad_full_->maxlambda(); lambda++)
-                {
-                    M_L_P[lambda].resize(Nspline_full); M_mLm1_P[lambda].resize(Nspline_full);
-                    M_L_j[lambda].resize(Nspline_full); M_mLm1_j[lambda].resize(Nspline_full);
+                for (int ispline = 0; ispline < (int)Nspline_full; ispline++)
+                {
+                    for (int iknot = ispline; iknot < std::min(ispline + order + 1, rad_full_->bspline().Nreknot() - 1); iknot++)
+                    if (rad_full_->bspline().t(iknot).real() != rad_full_->bspline().t(iknot + 1).real())
+                    {
+                        for (int ipoint = 0; ipoint < points; ipoint++)
+                        {
+                            Real x = xs[iknot * points + ipoint].real();
+                            Real t = rad_full_->bspline().t(ispline + order + 1).real();
+                            
+                            Real L = special::pow_int(x / t, lambda);
+                            Real mLm1 = special::pow_int(x / t, -lambda-1);
+                            
+                            Complex w = xws[iknot * points + ipoint];
+                            Complex B = B_x[(ispline * (order + 1) + iknot - ispline) * points + ipoint];
+                            
+                            Real P = Pi_x[iknot * points + ipoint];
+                            Real j = ji_x[iknot * points + ipoint];
+                            
+                            Real d = 1;//damp(x, 0, distance);
+                            
+                            M_L_P[lambda][ispline] += w * B * L * P * d;
+                            M_L_j[lambda][ispline] += w * B * L * j * d;
+                            M_mLm1_P[lambda][ispline] += w * B * mLm1 * P * d;
+                            M_mLm1_j[lambda][ispline] += w * B * mLm1 * j * d;
+                        }
+                    }
+                }
+            }
+            
+            // precompute hydrogen multipoles
+            cArrays rho_l1 (Nchan2), rho_l2 (Nchan1);
+            for (int ichan1 = 0; ichan1 < Nchan1; ichan1++)
+            {
+                // this is needed only for exchange contribution
+                rho_l2[ichan1].resize(rad_full_->maxlambda() + 1);
+                for (int lambda = 1; lambda <= rad_full_->maxlambda(); lambda++)
+                    rho_l2[ichan1][lambda] = (Xp_[1][l2][ichan1] | Mtr_L_inner[lambda].dot(Xp));
+            }
+            for (int ichan2 = 0; ichan2 < Nchan2; ichan2++)
+            {
+                // this is needed only for direct contribution
+                rho_l1[ichan2].resize(rad_full_->maxlambda() + 1);
+                for (int lambda = 1; lambda <= rad_full_->maxlambda(); lambda++)
+                    rho_l1[ichan2][lambda] = (Xp_[0][l1][ichan2] | Mtr_L_inner[lambda].dot(Xp));
+            }
+            
+            // for all B-spline pairs (elements of the right-hand side)
+            # pragma omp parallel for schedule(dynamic,Nspline_inner)
+            for (std::size_t ispline = 0; ispline < Nspline_inner * Nspline_inner + (Nchan1 + Nchan2) * Nspline_outer; ispline++)
+            {
+                // contributions to the element of the right-hand side
+                Complex contrib_direct = 0, contrib_exchange = 0;
+                
+                // determine inner/outer region
+                if (ispline >= Nspline_inner * Nspline_inner and ispline < Nspline_inner * Nspline_inner + Nchan1 * Nspline_outer)
+                {
+                    // r1 > Ra, r2 < Ra
+                    int ixspline = (ispline - Nspline_inner * Nspline_inner) % Nspline_outer + Nspline_inner;
+                    int ichan1 = (ispline - Nspline_inner * Nspline_inner) / Nspline_outer;
                     
-                    # pragma omp parallel for
-                    for (int ispline = 0; ispline < (int)Nspline_full; ispline++)
+                    // calculate the exchange contribution
+                    Real x = rad_full_->bspline().t(ixspline + order + 1).real(), multipole = x;
+                    for (int lambda = 1; lambda <= rad_full_->maxlambda(); lambda++)
                     {
-                        for (int iknot = ispline; iknot < std::min(ispline + order + 1, rad_full_->bspline_x().Nreknot() - 1); iknot++)
-                        if (rad_full_->bspline_x().t(iknot).real() != rad_full_->bspline_x().t(iknot + 1).real())
+                        multipole *= x;
+                        
+                        if (f2[lambda] != 0 and inp_->exchange)
+                            contrib_exchange += f2[lambda] * rho_l2[ichan1][lambda] * M_mLm1_j[lambda][ixspline] / multipole;
+                    }
+                }
+                else if (ispline >= Nspline_inner * Nspline_inner + Nchan1 * Nspline_outer)
+                {
+                    // r1 < Ra, r2 > Ra
+                    int iyspline = (ispline - Nspline_inner * Nspline_inner - Nchan1 * Nspline_outer) % Nspline_outer + Nspline_inner;
+                    int ichan2 = (ispline - Nspline_inner * Nspline_inner - Nchan1 * Nspline_outer) / Nspline_outer;
+                    
+                    // calculate the direct contribution
+                    Real y = rad_full_->bspline().t(iyspline + order + 1).real(), multipole = y;
+                    for (int lambda = 1; lambda <= rad_full_->maxlambda(); lambda++)
+                    {
+                        multipole *= y;
+                        
+                        if (f1[lambda] != 0)
+                            contrib_direct += f1[lambda] * rho_l1[ichan2][lambda] * M_mLm1_j[lambda][iyspline] / multipole;
+                    }
+                }
+                else /* i.e. ispline < Nspline_inner * Nspline_inner */
+                {
+                    // r1 < Ra, r2 < Ra
+                    int ixspline = ispline / Nspline_inner;
+                    int iyspline = ispline % Nspline_inner;
+                    
+                    // non-overlapping B-splines ?
+                    if (std::abs(ixspline - iyspline) > order)
+                    {
+                        // monopole contribution
+                        if (ixspline > iyspline and f1[0] != 0)
                         {
-                            for (int ipoint = 0; ipoint < points; ipoint++)
+                            contrib_direct   += f1[0] * (M_mLm1_P[0][ixspline] * M_L_j[0][iyspline] / rad_full_->bspline().t(ixspline + order + 1) - M_L_P[0][ixspline] * M_mLm1_j[0][iyspline] / rad_full_->bspline_y().t(iyspline + order + 1));
+                            contrib_exchange += 0;
+                        }
+                        if (ixspline < iyspline and f2[0] != 0 and inp_->exchange)
+                        {
+                            contrib_direct   += 0;
+                            contrib_exchange += f2[0] * (M_L_j[0][ixspline] * M_mLm1_P[0][iyspline] / rad_full_->bspline().t(iyspline + order + 1) - M_mLm1_j[0][ixspline] * M_L_P[0][iyspline] / rad_full_->bspline_x().t(ixspline + order + 1));
+                        }
+                        
+                        // multipole contributions
+                        Real x = rad_full_->bspline().t(ixspline + order + 1).real(), y = rad_full_->bspline().t(iyspline + order + 1).real();
+                        Real multipole1 = 1 / x, multipole2 = 1 / y, y_over_x = y / x, x_over_y = x / y;
+                        for (int lambda = 1; lambda <= rad_full_->maxlambda(); lambda++)
+                        {
+                            multipole1 *= y_over_x;
+                            multipole2 *= x_over_y;
+                            
+                            if (ixspline > iyspline)
                             {
-                                Real x = xs[iknot * points + ipoint].real();
-                                Real t = rad_full_->bspline_x().t(ispline + order + 1).real();
-                                
-                                Real L = special::pow_int(x / t, lambda);
-                                Real mLm1 = special::pow_int(x / t, -lambda-1);
-                                
-                                Complex w = xws[iknot * points + ipoint];
-                                Complex B = B_x[(ispline * (order + 1) + iknot - ispline) * points + ipoint];
-                                
-                                Real P = Pi_x[iknot * points + ipoint];
-                                Real j = ji_x[iknot * points + ipoint];
-                                
-                                Real d = 1;//damp(x, 0, distance);
-                                
-                                M_L_P[lambda][ispline] += w * B * L * P * d;
-                                M_L_j[lambda][ispline] += w * B * L * j * d;
-                                M_mLm1_P[lambda][ispline] += w * B * mLm1 * P * d;
-                                M_mLm1_j[lambda][ispline] += w * B * mLm1 * j * d;
+                                /* always */        contrib_direct   += f1[lambda] * M_mLm1_P[lambda][ixspline] * M_L_j[lambda][iyspline] * multipole1;
+                                if (inp_->exchange) contrib_exchange += f2[lambda] * M_mLm1_j[lambda][ixspline] * M_L_P[lambda][iyspline] * multipole1;
+                            }
+                            if (ixspline < iyspline)
+                            {
+                                /* always */        contrib_direct   += f1[lambda] * M_L_P[lambda][ixspline] * M_mLm1_j[lambda][iyspline] * multipole2;
+                                if (inp_->exchange) contrib_exchange += f2[lambda] * M_L_j[lambda][ixspline] * M_mLm1_P[lambda][iyspline] * multipole2;
                             }
                         }
                     }
-                }
-                
-                // precompute hydrogen multipoles
-                cArrays rho_l1 (Nchan2), rho_l2 (Nchan1);
-                for (int ichan1 = 0; ichan1 < Nchan1; ichan1++)
-                {
-                    // this is needed only for exchange contribution
-                    rho_l2[ichan1].resize(rad_full_->maxlambda() + 1);
-                    for (int lambda = 1; lambda <= rad_full_->maxlambda(); lambda++)
-                        rho_l2[ichan1][lambda] = (Xp_[1][l2][ichan1] | Mtr_L_inner[lambda].dot(Xp));
-                }
-                for (int ichan2 = 0; ichan2 < Nchan2; ichan2++)
-                {
-                    // this is needed only for direct contribution
-                    rho_l1[ichan2].resize(rad_full_->maxlambda() + 1);
-                    for (int lambda = 1; lambda <= rad_full_->maxlambda(); lambda++)
-                        rho_l1[ichan2][lambda] = (Xp_[0][l1][ichan2] | Mtr_L_inner[lambda].dot(Xp));
-                }
-                
-                // for all B-spline pairs (elements of the right-hand side)
-                # pragma omp parallel for schedule(dynamic,Nspline_inner)
-                for (std::size_t ispline = 0; ispline < Nspline_inner * Nspline_inner + (Nchan1 + Nchan2) * Nspline_outer; ispline++)
-                {
-                    // contributions to the element of the right-hand side
-                    Complex contrib_direct = 0, contrib_exchange = 0;
-                    
-                    // determine inner/outer region
-                    if (ispline >= Nspline_inner * Nspline_inner and ispline < Nspline_inner * Nspline_inner + Nchan1 * Nspline_outer)
+                    else
                     {
-                        // r1 > Ra, r2 < Ra
-                        int ixspline = (ispline - Nspline_inner * Nspline_inner) % Nspline_outer + Nspline_inner;
-                        int ichan1 = (ispline - Nspline_inner * Nspline_inner) / Nspline_outer;
-                        
-                        // calculate the exchange contribution
-                        Real x = rad_full_->bspline_x().t(ixspline + order + 1).real(), multipole = x;
-                        for (int lambda = 1; lambda <= rad_full_->maxlambda(); lambda++)
+                        // for all knots
+                        for (int ixknot = ixspline; ixknot <= ixspline + order and ixknot < rad_full_->bspline().Nreknot() - 1; ixknot++) if (rad_full_->bspline().t(ixknot).real() != rad_full_->bspline_x().t(ixknot + 1).real())
+                        for (int iyknot = iyspline; iyknot <= iyspline + order and iyknot < rad_full_->bspline().Nreknot() - 1; iyknot++) if (rad_full_->bspline().t(iyknot).real() != rad_full_->bspline_y().t(iyknot + 1).real())
                         {
-                            multipole *= x;
-                            
-                            if (f2[lambda] != 0 and inp_->exchange)
-                                contrib_exchange += f2[lambda] * rho_l2[ichan1][lambda] * M_mLm1_j[lambda][ixspline] / multipole;
-                        }
-                    }
-                    else if (ispline >= Nspline_inner * Nspline_inner + Nchan1 * Nspline_outer)
-                    {
-                        // r1 < Ra, r2 > Ra
-                        int iyspline = (ispline - Nspline_inner * Nspline_inner - Nchan1 * Nspline_outer) % Nspline_outer + Nspline_inner;
-                        int ichan2 = (ispline - Nspline_inner * Nspline_inner - Nchan1 * Nspline_outer) / Nspline_outer;
-                        
-                        // calculate the direct contribution
-                        Real y = rad_full_->bspline_y().t(iyspline + order + 1).real(), multipole = y;
-                        for (int lambda = 1; lambda <= rad_full_->maxlambda(); lambda++)
-                        {
-                            multipole *= y;
-                            
-                            if (f1[lambda] != 0)
-                                contrib_direct += f1[lambda] * rho_l1[ichan2][lambda] * M_mLm1_j[lambda][iyspline] / multipole;
-                        }
-                    }
-                    else /* i.e. ispline < Nspline_inner * Nspline_inner */
-                    {
-                        // r1 < Ra, r2 < Ra
-                        int ixspline = ispline / Nspline_inner;
-                        int iyspline = ispline % Nspline_inner;
-                        
-                        // non-overlapping B-splines ?
-                        if (std::abs(ixspline - iyspline) > order)
-                        {
-                            // monopole contribution
-                            if (ixspline > iyspline and f1[0] != 0)
+                            // off-diagonal contribution
+                            if (ixknot != iyknot)
                             {
-                                contrib_direct   += f1[0] * (M_mLm1_P[0][ixspline] * M_L_j[0][iyspline] / rad_full_->bspline_x().t(ixspline + order + 1) - M_L_P[0][ixspline] * M_mLm1_j[0][iyspline] / rad_full_->bspline_y().t(iyspline + order + 1));
-                                contrib_exchange += 0;
-                            }
-                            if (ixspline < iyspline and f2[0] != 0 and inp_->exchange)
-                            {
-                                contrib_direct   += 0;
-                                contrib_exchange += f2[0] * (M_L_j[0][ixspline] * M_mLm1_P[0][iyspline] / rad_full_->bspline_y().t(iyspline + order + 1) - M_mLm1_j[0][ixspline] * M_L_P[0][iyspline] / rad_full_->bspline_x().t(ixspline + order + 1));
-                            }
-                            
-                            // multipole contributions
-                            Real x = rad_full_->bspline_x().t(ixspline + order + 1).real(), y = rad_full_->bspline_y().t(iyspline + order + 1).real();
-                            Real multipole1 = 1 / x, multipole2 = 1 / y, y_over_x = y / x, x_over_y = x / y;
-                            for (int lambda = 1; lambda <= rad_full_->maxlambda(); lambda++)
-                            {
-                                multipole1 *= y_over_x;
-                                multipole2 *= x_over_y;
-                                
-                                if (ixspline > iyspline)
+                                // for all quadrature points
+                                for (int ix = 0; ix < points; ix++)
+                                for (int iy = 0; iy < points; iy++)
                                 {
-                                    /* always */        contrib_direct   += f1[lambda] * M_mLm1_P[lambda][ixspline] * M_L_j[lambda][iyspline] * multipole1;
-                                    if (inp_->exchange) contrib_exchange += f2[lambda] * M_mLm1_j[lambda][ixspline] * M_L_P[lambda][iyspline] * multipole1;
-                                }
-                                if (ixspline < iyspline)
-                                {
-                                    /* always */        contrib_direct   += f1[lambda] * M_L_P[lambda][ixspline] * M_mLm1_j[lambda][iyspline] * multipole2;
-                                    if (inp_->exchange) contrib_exchange += f2[lambda] * M_L_j[lambda][ixspline] * M_mLm1_P[lambda][iyspline] * multipole2;
+                                    // radii
+                                    Real rx = xs[ixknot * points + ix].real(), ry = xs[iyknot * points + iy].real(), rmin = std::min(rx,ry), rmax = std::max(rx,ry);
+                                    
+                                    // evaluated functions
+                                    Complex Bx = B_x[(ixspline * (order + 1) + ixknot - ixspline) * points + ix];
+                                    Complex By = B_x[(iyspline * (order + 1) + iyknot - iyspline) * points + iy];
+                                    Real Pix = Pi_x[ixknot * points + ix];
+                                    Real Piy = Pi_x[iyknot * points + iy];
+                                    Real jix = ji_x[ixknot * points + ix];
+                                    Real jiy = ji_x[iyknot * points + iy];
+                                    Complex wx = xws[ixknot * points + ix];
+                                    Complex wy = xws[iyknot * points + iy];
+                                    
+                                    // damp factor
+                                    Real dampfactor = 1;//damp(rx, ry, distance);
+                                    
+                                    // monopole contribution
+                                    if (rx > ry and li == l1 and l == l2)                    contrib_direct   += Bx * By * (1.0_r/rx - 1.0_r/ry) * Pix * jiy * dampfactor * wx * wy;
+                                    if (ry > rx and li == l2 and l == l1 and inp_->exchange) contrib_exchange += Bx * By * (1.0_r/ry - 1.0_r/rx) * jix * Piy * dampfactor * wx * wy;
+                                    
+                                    // higher multipoles contribution
+                                    Real multipole = 1 / rmax, rmin_over_rmax = rmin / rmax;
+                                    for (int lambda = 1; lambda <= rad_full_->maxlambda(); lambda++)
+                                    {
+                                        multipole *= rmin_over_rmax;
+                                        if (f1[lambda] != 0)                    contrib_direct   += f1[lambda] * Bx * By * multipole * Pix * jiy * dampfactor * wx * wy;
+                                        if (f2[lambda] != 0 and inp_->exchange) contrib_exchange += f2[lambda] * Bx * By * multipole * jix * Piy * dampfactor * wx * wy;
+                                    }
                                 }
                             }
-                        }
-                        else
-                        {
-                            // for all knots
-                            for (int ixknot = ixspline; ixknot <= ixspline + order and ixknot < rad_full_->bspline_x().Nreknot() - 1; ixknot++) if (rad_full_->bspline_x().t(ixknot).real() != rad_full_->bspline_x().t(ixknot + 1).real())
-                            for (int iyknot = iyspline; iyknot <= iyspline + order and iyknot < rad_full_->bspline_y().Nreknot() - 1; iyknot++) if (rad_full_->bspline_y().t(iyknot).real() != rad_full_->bspline_y().t(iyknot + 1).real())
+                            // diagonal contribution: needs to be integrated more carefully
+                            else if (ixknot < rad_full_->bspline_x().Nreknot() - 1)
                             {
-                                // off-diagonal contribution
-                                if (ixknot != iyknot)
+                                // for all quadrature points from the triangle x < y
+                                for (int ix = 0; ix < points; ix++)
                                 {
-                                    // for all quadrature points
-                                    for (int ix = 0; ix < points; ix++)
+                                    cArray ys (points), yws (points), B_y (points);
+                                    rad_full_->gaussleg().scaled_nodes_and_weights(points, xs[ixknot * points + ix], rad_full_->bspline().t(iyknot + 1), &ys[0], &yws[0]);
+                                    rad_full_->bspline().B(iyspline, iyknot, points, &ys[0], &B_y[0]);
+                                    
                                     for (int iy = 0; iy < points; iy++)
                                     {
                                         // radii
-                                        Real rx = xs[ixknot * points + ix].real(), ry = xs[iyknot * points + iy].real(), rmin = std::min(rx,ry), rmax = std::max(rx,ry);
+                                        Real rx = xs[ixknot * points + ix].real(), ry = ys[iy].real(), rmin = std::min(rx,ry), rmax = std::max(rx,ry);
                                         
                                         // evaluated functions
                                         Complex Bx = B_x[(ixspline * (order + 1) + ixknot - ixspline) * points + ix];
-                                        Complex By = B_x[(iyspline * (order + 1) + iyknot - iyspline) * points + iy];
+                                        Complex By = B_y[iy];
                                         Real Pix = Pi_x[ixknot * points + ix];
-                                        Real Piy = Pi_x[iyknot * points + iy];
+                                        Real Piy = rad_inner_->bspline().eval(Xp, ry).real();
                                         Real jix = ji_x[ixknot * points + ix];
-                                        Real jiy = ji_x[iyknot * points + iy];
+                                        Real jiy = special::ric_j(l, ki[0] * ry);
                                         Complex wx = xws[ixknot * points + ix];
-                                        Complex wy = xws[iyknot * points + iy];
+                                        Complex wy = yws[iy];
                                         
                                         // damp factor
                                         Real dampfactor = 1;//damp(rx, ry, distance);
@@ -1067,112 +1120,84 @@
                                         }
                                     }
                                 }
-                                // diagonal contribution: needs to be integrated more carefully
-                                else if (ixknot < rad_full_->bspline_x().Nreknot() - 1)
+                                
+                                // for all quadrature points from the triangle x > y
+                                for (int ix = 0; ix < points; ix++)
                                 {
-                                    // for all quadrature points from the triangle x < y
-                                    for (int ix = 0; ix < points; ix++)
+                                    cArray ys (points), yws (points), B_y (points);
+                                    rad_full_->gaussleg_x().scaled_nodes_and_weights(points, rad_full_->bspline().t(iyknot), xs[ixknot * points + ix], &ys[0], &yws[0]);
+                                    rad_full_->bspline().B(iyspline, iyknot, points, &ys[0], &B_y[0]);
+                                    
+                                    for (int iy = 0; iy < points; iy++)
                                     {
-                                        cArray ys (points), yws (points), B_y (points);
-                                        rad_full_->gaussleg_x().scaled_nodes_and_weights(points, xs[ixknot * points + ix], rad_full_->bspline_y().t(iyknot + 1), &ys[0], &yws[0]);
-                                        rad_full_->bspline_y().B(iyspline, iyknot, points, &ys[0], &B_y[0]);
+                                        // radii
+                                        Real rx = xs[ixknot * points + ix].real(), ry = ys[iy].real(), rmin = std::min(rx,ry), rmax = std::max(rx,ry);
                                         
-                                        for (int iy = 0; iy < points; iy++)
+                                        // evaluated functions
+                                        Complex Bx = B_x[(ixspline * (order + 1) + ixknot - ixspline) * points + ix];
+                                        Complex By = B_y[iy];
+                                        Real Pix = Pi_x[ixknot * points + ix];
+                                        Real Piy = rad_inner_->bspline().eval(Xp, ry).real();
+                                        Real jix = ji_x[ixknot * points + ix];
+                                        Real jiy = special::ric_j(l, ki[0] * ry);
+                                        Complex wx = xws[ixknot * points + ix];
+                                        Complex wy = yws[iy];
+                                        
+                                        // damp factor
+                                        Real dampfactor = 1;//damp(rx, ry, distance);
+                                        
+                                        // monopole contribution
+                                        if (rx > ry and li == l1 and l == l2)                    contrib_direct   += Bx * By * (1.0_r/rx - 1.0_r/ry) * Pix * jiy * dampfactor * wx * wy;
+                                        if (ry > rx and li == l2 and l == l1 and inp_->exchange) contrib_exchange += Bx * By * (1.0_r/ry - 1.0_r/rx) * jix * Piy * dampfactor * wx * wy;
+                                        
+                                        // higher multipoles contribution
+                                        Real multipole = 1 / rmax, rmin_over_rmax = rmin / rmax;
+                                        for (int lambda = 1; lambda <= rad_full_->maxlambda(); lambda++)
                                         {
-                                            // radii
-                                            Real rx = xs[ixknot * points + ix].real(), ry = ys[iy].real(), rmin = std::min(rx,ry), rmax = std::max(rx,ry);
-                                            
-                                            // evaluated functions
-                                            Complex Bx = B_x[(ixspline * (order + 1) + ixknot - ixspline) * points + ix];
-                                            Complex By = B_y[iy];
-                                            Real Pix = Pi_x[ixknot * points + ix];
-                                            Real Piy = rad_inner_->bspline_y().eval(Xp, ry).real();
-                                            Real jix = ji_x[ixknot * points + ix];
-                                            Real jiy = special::ric_j(l, ki[0] * ry);
-                                            Complex wx = xws[ixknot * points + ix];
-                                            Complex wy = yws[iy];
-                                            
-                                            // damp factor
-                                            Real dampfactor = 1;//damp(rx, ry, distance);
-                                            
-                                            // monopole contribution
-                                            if (rx > ry and li == l1 and l == l2)                    contrib_direct   += Bx * By * (1.0_r/rx - 1.0_r/ry) * Pix * jiy * dampfactor * wx * wy;
-                                            if (ry > rx and li == l2 and l == l1 and inp_->exchange) contrib_exchange += Bx * By * (1.0_r/ry - 1.0_r/rx) * jix * Piy * dampfactor * wx * wy;
-                                            
-                                            // higher multipoles contribution
-                                            Real multipole = 1 / rmax, rmin_over_rmax = rmin / rmax;
-                                            for (int lambda = 1; lambda <= rad_full_->maxlambda(); lambda++)
-                                            {
-                                                multipole *= rmin_over_rmax;
-                                                if (f1[lambda] != 0)                    contrib_direct   += f1[lambda] * Bx * By * multipole * Pix * jiy * dampfactor * wx * wy;
-                                                if (f2[lambda] != 0 and inp_->exchange) contrib_exchange += f2[lambda] * Bx * By * multipole * jix * Piy * dampfactor * wx * wy;
-                                            }
-                                        }
-                                    }
-                                    
-                                    // for all quadrature points from the triangle x > y
-                                    for (int ix = 0; ix < points; ix++)
-                                    {
-                                        cArray ys (points), yws (points), B_y (points);
-                                        rad_full_->gaussleg_x().scaled_nodes_and_weights(points, rad_full_->bspline_y().t(iyknot), xs[ixknot * points + ix], &ys[0], &yws[0]);
-                                        rad_full_->bspline_y().B(iyspline, iyknot, points, &ys[0], &B_y[0]);
-                                        
-                                        for (int iy = 0; iy < points; iy++)
-                                        {
-                                            // radii
-                                            Real rx = xs[ixknot * points + ix].real(), ry = ys[iy].real(), rmin = std::min(rx,ry), rmax = std::max(rx,ry);
-                                            
-                                            // evaluated functions
-                                            Complex Bx = B_x[(ixspline * (order + 1) + ixknot - ixspline) * points + ix];
-                                            Complex By = B_y[iy];
-                                            Real Pix = Pi_x[ixknot * points + ix];
-                                            Real Piy = rad_inner_->bspline_y().eval(Xp, ry).real();
-                                            Real jix = ji_x[ixknot * points + ix];
-                                            Real jiy = special::ric_j(l, ki[0] * ry);
-                                            Complex wx = xws[ixknot * points + ix];
-                                            Complex wy = yws[iy];
-                                            
-                                            // damp factor
-                                            Real dampfactor = 1;//damp(rx, ry, distance);
-                                            
-                                            // monopole contribution
-                                            if (rx > ry and li == l1 and l == l2)                    contrib_direct   += Bx * By * (1.0_r/rx - 1.0_r/ry) * Pix * jiy * dampfactor * wx * wy;
-                                            if (ry > rx and li == l2 and l == l1 and inp_->exchange) contrib_exchange += Bx * By * (1.0_r/ry - 1.0_r/rx) * jix * Piy * dampfactor * wx * wy;
-                                            
-                                            // higher multipoles contribution
-                                            Real multipole = 1 / rmax, rmin_over_rmax = rmin / rmax;
-                                            for (int lambda = 1; lambda <= rad_full_->maxlambda(); lambda++)
-                                            {
-                                                multipole *= rmin_over_rmax;
-                                                if (f1[lambda] != 0)                    contrib_direct   += f1[lambda] * Bx * By * multipole * Pix * jiy * dampfactor * wx * wy;
-                                                if (f2[lambda] != 0 and inp_->exchange) contrib_exchange += f2[lambda] * Bx * By * multipole * jix * Piy * dampfactor * wx * wy;
-                                            }
+                                            multipole *= rmin_over_rmax;
+                                            if (f1[lambda] != 0)                    contrib_direct   += f1[lambda] * Bx * By * multipole * Pix * jiy * dampfactor * wx * wy;
+                                            if (f2[lambda] != 0 and inp_->exchange) contrib_exchange += f2[lambda] * Bx * By * multipole * jix * Piy * dampfactor * wx * wy;
                                         }
                                     }
                                 }
                             }
                         }
                     }
-                    
-                    // update element of the right-hand side
-                    if (inp_->Zp > 0)
-                    {
-                        chi_block[ispline] += -prefactor * contrib_direct;
-                    }
-                    else
-                    {
-                        chi_block[ispline] += prefactor * (contrib_direct + Sign * contrib_exchange) / special::constant::sqrt_two;
-                    }
-                }
-            }
-            /*else
-            {
-                HexException("Please use --exact-rhs.");
-            }*/
+                }
+                
+                // update element of the right-hand side
+                if (inp_->Zp > 0)
+                {
+                    chi_block[ispline] += -prefactor * contrib_direct;
+                }
+                else
+                {
+                    chi_block[ispline] += prefactor * (contrib_direct + Sign * contrib_exchange) / special::constant::sqrt_two;
+                }
+            }
         }
         
         // use the calculated block
         chi[ill] = chi_block;
+        
+        /// v --- v DEBUG
+        std::ofstream out (format("chi-%d.vtk", ill));
+        writeVTK_points
+        (
+            out,
+            Bspline::zip
+            (
+                rad_full().bspline_x(),
+                rad_full().bspline_y(),
+                chi_block,
+                linspace(rad_full().bspline_x().Rmin(), rad_full().bspline_x().Rmax(), 1001),
+                linspace(rad_full().bspline_y().Rmin(), rad_full().bspline_y().Rmax(), 1001)
+            ),
+            linspace(rad_full().bspline_x().Rmin(), rad_full().bspline_x().Rmax(), 1001),
+            linspace(rad_full().bspline_y().Rmin(), rad_full().bspline_y().Rmax(), 1001),
+            rArray{ 0. }
+        );
+        /// ^ --- ^ DEBUG
         
         // optionally transfer to disk
         if (not chi.inmemory())
@@ -1185,17 +1210,29 @@
 
 void NoPreconditioner::multiply (BlockArray<Complex> const & p, BlockArray<Complex> & q, MatrixSelection::Selection tri) const
 {
-    // shorthands
+    // full basis
     unsigned Nspline_inner = rad_inner_->bspline_x().Nspline();
     unsigned Nspline_full  = rad_full_->bspline_x().Nspline();
     unsigned Nspline_outer = Nspline_full - Nspline_inner;
+    
+    // panel x basis
+    unsigned Nspline_x_full  = rad_panel_->bspline_x().Nspline();
+    unsigned Nspline_x_inner = rad_inner_->bspline().knot(rad_panel_->bspline_x().R2());
+    unsigned Nspline_x_outer = Nspline_x_full - Nspline_x_inner;
+    
+    // panel y basis
+    unsigned Nspline_y_full  = rad_panel_->bspline_y().Nspline();
+    unsigned Nspline_y_inner = rad_inner_->bspline().knot(rad_panel_->bspline_y().R2());
+    unsigned Nspline_y_outer = Nspline_y_full - Nspline_y_inner;
+    
+    // number of diagonal blocks
     unsigned Nang = ang_->states().size();
     
     // make sure no process is playing with the data
     par_->wait();
     
     // TODO : It is slightly more subtle to do this efficiently in out-of-core mode, so we are just
-    //        loading the destination vectors here. But would it possible to rewrite the code to load
+    //        loading the destination vectors here. But it would be possible to rewrite the code to load
     //        only the necessary pieces of those vectors on the fly.
     
     // de-const-ed source vector reference
@@ -1238,8 +1275,8 @@
                 // only one-electron contribution; the rest is below
                 calc_A_block(ill, illp, false).dot
                 (
-                    1.0_z, cArrayView(p[illp], 0, Nspline_inner * Nspline_inner),
-                    1.0_z, cArrayView(q[ill], 0, Nspline_inner * Nspline_inner),
+                    1.0_z, cArrayView(p[illp], 0, Nspline_x_inner * Nspline_y_inner),
+                    1.0_z, cArrayView(q[ill],  0, Nspline_x_inner * Nspline_y_inner),
                     true,
                     selection
                 );
@@ -1253,8 +1290,8 @@
                 // full diagonal block multiplication
                 A_blocks_[ill * Nang + illp].dot
                 (
-                    1.0_z, cArrayView(p[illp], 0, Nspline_inner * Nspline_inner),
-                    1.0_z, cArrayView(q[ill], 0, Nspline_inner * Nspline_inner),
+                    1.0_z, cArrayView(p[illp], 0, Nspline_x_inner * Nspline_y_inner),
+                    1.0_z, cArrayView(q[ill],  0, Nspline_x_inner * Nspline_y_inner),
                     true,
                     selection
                 );
@@ -1284,8 +1321,8 @@
                     // multiply
                     B1_blocks_[ill * Nang + illp][m * Nchan1p + n].dot
                     (
-                        1.0_z, cArrayView(p[illp], Nspline_inner * Nspline_inner + n * Nspline_outer, Nspline_outer),
-                        1.0_z, cArrayView(q[ill], Nspline_inner * Nspline_inner + m * Nspline_outer, Nspline_outer)
+                        1.0_z, cArrayView(p[illp], Nspline_x_inner * Nspline_y_inner + n * Nspline_x_outer, Nspline_x_outer),
+                        1.0_z, cArrayView(q[ill],  Nspline_x_inner * Nspline_y_inner + m * Nspline_x_outer, Nspline_x_outer)
                     );
                     
                     // release memory
@@ -1305,8 +1342,8 @@
                     // multiply
                     B2_blocks_[ill * Nang + illp][m * Nchan2p + n].dot
                     (
-                        1.0_z, cArrayView(p[illp], Nspline_inner * Nspline_inner + (Nchan1p + n) * Nspline_outer, Nspline_outer),
-                        1.0_z, cArrayView(q[ill], Nspline_inner * Nspline_inner + (Nchan1 + m) * Nspline_outer, Nspline_outer)
+                        1.0_z, cArrayView(p[illp], Nspline_x_inner * Nspline_y_inner + Nchan1p * Nspline_x_outer + n * Nspline_y_outer, Nspline_y_outer),
+                        1.0_z, cArrayView(q[ill],  Nspline_x_inner * Nspline_y_inner + Nchan1  * Nspline_x_outer + m * Nspline_y_outer, Nspline_y_outer)
                     );
                     
                     // release memory
@@ -1323,19 +1360,19 @@
     // lightweight-full off-diagonal contribution
     if (cmd_->lightweight_full)
     {
-        OMP_CREATE_LOCKS(Nang * Nspline_inner);
+        OMP_CREATE_LOCKS(Nang * Nspline_x_inner);
         
         int maxlambda = rad_full_->maxlambda();
         
         # pragma omp parallel for collapse (3) schedule (dynamic,1)
         for (int lambda = 0; lambda <= maxlambda; lambda++)
-        for (unsigned i = 0; i < Nspline_inner; i++)
+        for (unsigned i = 0; i < Nspline_x_inner; i++)
         for (unsigned d = 0; d <= (unsigned)inp_->order; d++)
-        if (i + d < Nspline_inner)
+        if (i + d < Nspline_x_inner)
         {
             unsigned k = i + d;
             
-            SymBandMatrix<Complex> R = std::move(rad_full_->calc_R_tr_dia_block(lambda, i, k));
+            SymBandMatrix<Complex> R = rad_full_->calc_R_tr_dia_block(lambda, i, k);
             
             for (unsigned ill = 0; ill < Nang; ill++) if (par_->isMyGroupWork(ill))
             for (unsigned illp = 0; illp < Nang; illp++) if (par_->igroupproc() == (int)illp % par_->groupsize())
@@ -1344,17 +1381,17 @@
                 // diagonal blocks
                 if (d == 0)
                 {
-                    OMP_LOCK_LOCK(ill * Nspline_inner + i);
+                    OMP_LOCK_LOCK(ill * Nspline_x_inner + i);
                     
                     R.dot
                     (
-                        inp_->Zp * f, cArrayView(p[illp], i * Nspline_inner, Nspline_inner),
-                        1.0_z, cArrayView(q[ill], i * Nspline_inner, Nspline_inner),    
+                        inp_->Zp * f, cArrayView(p[illp], i * Nspline_y_inner, Nspline_y_inner),
+                        1.0_z,        cArrayView(q[ill],  i * Nspline_y_inner, Nspline_y_inner),
                         ill == illp ? tri : (ill < illp ? (tri & MatrixSelection::StrictUpper ? MatrixSelection::Both : MatrixSelection::None) :
                                                           (tri & MatrixSelection::StrictLower ? MatrixSelection::Both : MatrixSelection::None))
                     );
                     
-                    OMP_UNLOCK_LOCK(ill * Nspline_inner + i);
+                    OMP_UNLOCK_LOCK(ill * Nspline_x_inner + i);
                 }
                 
                 // off-diagonal blocks
@@ -1362,12 +1399,12 @@
                 {
                     if (tri & MatrixSelection::StrictUpper)
                     {
-                        OMP_LOCK_LOCK(ill * Nspline_inner + i);
+                        OMP_LOCK_LOCK(ill * Nspline_x_inner + i);
                         
                         R.dot
                         (
-                            inp_->Zp * f, cArrayView(p[illp], k * Nspline_inner, Nspline_inner),
-                            1.0_z, cArrayView(q[ill], i * Nspline_inner, Nspline_inner)
+                            inp_->Zp * f, cArrayView(p[illp], k * Nspline_y_inner, Nspline_y_inner),
+                            1.0_z,        cArrayView(q[ill],  i * Nspline_y_inner, Nspline_y_inner)
                         );
                         
                         OMP_UNLOCK_LOCK(ill * Nspline_inner + i);
@@ -1379,11 +1416,11 @@
                         
                         R.dot
                         (
-                            inp_->Zp * f, cArrayView(p[illp], i * Nspline_inner, Nspline_inner),
-                            1.0_z, cArrayView(q[ill], k * Nspline_inner, Nspline_inner)
+                            inp_->Zp * f, cArrayView(p[illp], i * Nspline_y_inner, Nspline_y_inner),
+                            1.0_z,        cArrayView(q[ill],  k * Nspline_y_inner, Nspline_y_inner)
                         );
                         
-                        OMP_UNLOCK_LOCK(ill * Nspline_inner + k);
+                        OMP_UNLOCK_LOCK(ill * Nspline_x_inner + k);
                     }
                 }
             }
