--- conflicted
+++ resolved
@@ -94,7 +94,7 @@
         int l2 = l1_l2_[ill].second;
         
         // initialize diagonal block
-        dia_blocks_[ill] = BlockSymBandMatrix<Complex>
+        dia_blocks_[ill] = BlockSymBandMatrix
         (
             s_bspline_.Nspline(),       // block count (and size)
             s_bspline_.order() + 1,     // half-bandwidth
@@ -117,11 +117,10 @@
             unsigned j = i + d;
             
             // one-electron part
-            Complex half (0.5,0.0);
-            SymBandMatrix<Complex> block = E * s_rad_.S()(i,j) * s_rad_.S();
-            block -= (half * s_rad_.D()(i,j) - s_rad_.Mm1_tr()(i,j)) * s_rad_.S();
+            SymBandMatrix block = E * s_rad_.S()(i,j) * s_rad_.S();
+            block -= (0.5 * s_rad_.D()(i,j) - s_rad_.Mm1_tr()(i,j)) * s_rad_.S();
             block -= 0.5 * l1 * (l1 + 1) * s_rad_.Mm2()(i,j) * s_rad_.S();
-            block -= s_rad_.S()(i,j) * (half * s_rad_.D() - s_rad_.Mm1_tr());
+            block -= s_rad_.S()(i,j) * (0.5 * s_rad_.D() - s_rad_.Mm1_tr());
             block -= 0.5 * l2 * (l2 + 1) * s_rad_.S()(i,j) * s_rad_.Mm2();
             
             // two-electron part
@@ -195,14 +194,14 @@
         HexException("Unable to compute Riccati-Bessel function B-spline overlaps!");
     
     // j-expansions
-    cArray ji_expansion = s_rad_.S().tocoo<LU_int_t>().tocsr().solve(ji_overlaps, ji_overlaps.size() / Nspline);
+    cArray ji_expansion = s_rad_.S().tocoo().tocsr().solve(ji_overlaps, ji_overlaps.size() / Nspline);
     if (not std::isfinite(ji_expansion.norm()))
         HexException("Unable to expand Riccati-Bessel function in B-splines!");
     
     // compute P-overlaps and P-expansion
     cArray Pi_overlaps, Pi_expansion;
     Pi_overlaps = s_rad_.overlapP(ni, li, weightEndDamp(s_rad_.bspline()));
-    Pi_expansion = s_rad_.S().tocoo<LU_int_t>().tocsr().solve(Pi_overlaps);
+    Pi_expansion = s_rad_.S().tocoo().tocsr().solve(Pi_overlaps);
     if (not std::isfinite(Pi_expansion.norm()))
         HexException("Unable to expand hydrogen bound orbital in B-splines!");
     
@@ -319,7 +318,7 @@
                 q.hdfload(ill);
                 
                 if (cmd_.wholematrix)
-                    const_cast<BlockSymBandMatrix<Complex>&>(dia_blocks_[ill]).hdfload();
+                    const_cast<BlockSymBandMatrix&>(dia_blocks_[ill]).hdfload();
             }
             
             // multiply
@@ -334,7 +333,7 @@
                 q[ill].drop();
                 
                 if (cmd_.wholematrix)
-                    const_cast<BlockSymBandMatrix<Complex>&>(dia_blocks_[ill]).drop();
+                    const_cast<BlockSymBandMatrix&>(dia_blocks_[ill]).drop();
             }
         }
         
@@ -344,7 +343,7 @@
         {
             // load data from scratch disk
             if (not cmd_.cache_own_radint and cmd_.wholematrix)
-                const_cast<BlockSymBandMatrix<Complex>&>(s_rad_.R_tr_dia(lambda)).hdfload();
+                const_cast<BlockSymBandMatrix&>(s_rad_.R_tr_dia(lambda)).hdfload();
             
             // for all source segments
             for (int illp = 0; illp < Nang; illp++)
@@ -382,13 +381,6 @@
                 if (not cmd_.cache_own_radint)
                     const_cast<BlockSymBandMatrix&>(s_rad_.R_tr_dia(lambda)).drop();
             }
-<<<<<<< HEAD
-            
-            // load data from scratch disk
-            if (not cmd_.cache_own_radint)
-                const_cast<BlockSymBandMatrix<Complex>&>(s_rad_.R_tr_dia(lambda)).drop();
-=======
->>>>>>> f255b014
         }
         
         // multiply "p" by the off-diagonal blocks multiprocess
@@ -525,7 +517,7 @@
                 for (int lambda = 0; lambda <= maxlambda; lambda++)
                 {
                     // calculate the radial sub-block
-                    SymBandMatrix<Complex> R_block_ik = s_rad_.calc_R_tr_dia_block(lambda, i, k);
+                    SymBandMatrix R_block_ik = s_rad_.calc_R_tr_dia_block(lambda, i, k);
                     
                     // apply all superblocks
                     for (int ill  = 0; ill  < Nang; ill ++) if (par_.isMyWork(ill))
