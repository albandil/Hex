//  * * * * * * * * * * * * * * * * * * * * * * * * * * * * * * * * * * * * * * * *  //
//                                                                                   //
//                       / /   / /    __    \ \  / /                                 //
//                      / /__ / /   / _ \    \ \/ /                                  //
//                     /  ___  /   | |/_/    / /\ \                                  //
//                    / /   / /    \_\      / /  \ \                                 //
//                                                                                   //
//                                                                                   //
//  Copyright (c) 2017, Jakub Benda, Charles University in Prague                    //
//                                                                                   //
// MIT License:                                                                      //
//                                                                                   //
//  Permission is hereby granted, free of charge, to any person obtaining a          //
// copy of this software and associated documentation files (the "Software"),        //
// to deal in the Software without restriction, including without limitation         //
// the rights to use, copy, modify, merge, publish, distribute, sublicense,          //
// and/or sell copies of the Software, and to permit persons to whom the             //
// Software is furnished to do so, subject to the following conditions:              //
//                                                                                   //
//  The above copyright notice and this permission notice shall be included          //
// in all copies or substantial portions of the Software.                            //
//                                                                                   //
//  THE SOFTWARE IS PROVIDED "AS IS", WITHOUT WARRANTY OF ANY KIND, EXPRESS          //
// OR IMPLIED, INCLUDING BUT NOT LIMITED TO THE WARRANTIES OF MERCHANTABILITY,       //
// FITNESS FOR A PARTICULAR PURPOSE AND NONINFRINGEMENT. IN NO EVENT SHALL THE       //
// AUTHORS OR COPYRIGHT HOLDERS BE LIABLE FOR ANY CLAIM, DAMAGES OR OTHER LIABILITY, //
// WHETHER IN AN ACTION OF CONTRACT, TORT OR OTHERWISE, ARISING FROM, OUT OF         //
// OR IN CONNECTION WITH THE SOFTWARE OR THE USE OR OTHER DEALINGS IN THE SOFTWARE.  //
//                                                                                   //
//  * * * * * * * * * * * * * * * * * * * * * * * * * * * * * * * * * * * * * * * *  //

#include <iostream>

// --------------------------------------------------------------------------------- //

#include "hex-arrays.h"
#include "hex-csrmatrix.h"
#include "hex-densematrix.h"
#include "hex-misc.h"
#include "hex-openmp.h"
#include "hex-symbandmatrix.h"

// --------------------------------------------------------------------------------- //

#include "gauss.h"
#include "parallel.h"
#include "radial.h"

// --------------------------------------------------------------------------------- //

#include "NoPreconditioner.h"
#include "CGPreconditioner.h"

// --------------------------------------------------------------------------------- //

NoPreconditioner::NoPreconditioner ()
  : PreconditionerBase(),
    E_(0), cmd_(nullptr), par_(nullptr), inp_(nullptr), ang_(nullptr), rad_(nullptr)
{
    // nothing to do
}

NoPreconditioner::NoPreconditioner
(
    CommandLine  const & cmd,
    InputFile    const & inp,
    Parallel     const & par,
    AngularBasis const & ang,
    Bspline const & bspline_x_inner,
    Bspline const & bspline_x_full,
    Bspline const & bspline_y_inner,
    Bspline const & bspline_y_full
) : PreconditionerBase(),
    E_(0), cmd_(&cmd), par_(&par), inp_(&inp), ang_(&ang),
    A_blocks_ (ang.states().size() * ang.states().size()),
    B1_blocks_(ang.states().size() * ang.states().size()),
    B2_blocks_(ang.states().size() * ang.states().size()),
    Cu_blocks_(ang.states().size() * ang.states().size()),
    Cl_blocks_(ang.states().size() * ang.states().size()),
    rad_
    (
        new RadialIntegrals
        (
            bspline_x_inner, bspline_x_full,
            bspline_y_inner, bspline_y_full,
            ang.maxlambda() + 1
        )
    )
{
    // nothing to do
}

NoPreconditioner::~NoPreconditioner ()
{
    if (rad_)
        delete rad_;
}

std::string NoPreconditioner::description () const
{
    return "\"Preconditioning\" by the identity matrix.";
}

void NoPreconditioner::setup ()
{
    rad_->setupOneElectronIntegrals(*par_, *cmd_);
    rad_->setupTwoElectronIntegrals(*par_, *cmd_);
    
    int Nspline_inner = rad_->bspline_inner().Nspline();
    
    //
    // diagonalize the overlap matrix
    // FIXME: Only factorize if necessary (i.e. when some Hl files are missing).
    //
    
        std::cout << "Setting up the hydrogen eigenstates..." << std::endl << std::endl;
        
        cArray D (Nspline_inner);
        ColMatrix<Complex> CR (Nspline_inner, Nspline_inner);
        ColMatrix<Complex> invCR (Nspline_inner, Nspline_inner);
        ColMatrix<Complex> invsqrtS (Nspline_inner, Nspline_inner);
        
        std::cout << "\t- inner region basis overlap matrix diagonalization" << std::endl;
        Timer timer;
        
        ColMatrix<Complex> S = rad_->S_inner().torow().T();
        S.diagonalize(D, nullptr, &CR);
        CR.invert(invCR);
        
        // Now S = CR * (D * CR⁻¹)
        std::cout << "\t\t- time: " << timer.nice_time() << std::endl;
        for (std::size_t i = 0; i < (std::size_t)Nspline_inner * (std::size_t)Nspline_inner; i++)
            invCR.data()[i] *= D[i % Nspline_inner];
        
        // S = S - CR * invCR
        blas::gemm(-1., CR, invCR, 1., S);
        std::cout << "\t\t- residual: " << S.data().norm() << std::endl;
        
        // compute √S⁻¹
        for (std::size_t i = 0; i < (std::size_t)Nspline_inner * (std::size_t)Nspline_inner; i++)
            invCR.data()[i] /= std::pow(D.data()[i % Nspline_inner], 1.5);
        blas::gemm(1., CR, invCR, 0., invsqrtS);
        
        std::cout << std::endl;
    
    //
    // calculate the eigenstates of the inner one-electron hamiltonian
    // (these will be used in the asymptotic expansion in the outer region)
    //
    
        std::array<std::vector<int>,2> ells;
        
        // allocate space for the eigenvectors of the atomic electron
        for (std::pair<int,int> ll : ang_->states()) ells[0].push_back(ll.first);
        std::sort(ells[0].begin(), ells[0].end());
        ells[0].resize(std::unique(ells[0].begin(), ells[0].end()) - ells[0].begin());
        Hl_[0].resize(ells[0].back() + 1);
        
        // allocate space for the eigenvectors of the projectile particle
        for (std::pair<int,int> ll : ang_->states()) ells[1].push_back(ll.second);
        std::sort(ells[1].begin(), ells[1].end());
        ells[1].resize(std::unique(ells[1].begin(), ells[1].end()) - ells[1].begin());
        Hl_[1].resize(ells[1].back() + 1);
        
        // allocate (and clean) space for the atomic eigenvectors used in the asymptotic expansion
        Xp_[0].resize(ells[0].back() + 1);  Xp_[0].fill(cArrays());
        Sp_[0].resize(ells[0].back() + 1);  Sp_[0].fill(cArrays());
        Eb_[0].resize(ells[0].back() + 1);  Eb_[0].fill(cArray());
        Xp_[1].resize(ells[1].back() + 1);  Xp_[1].fill(cArrays());
        Sp_[1].resize(ells[1].back() + 1);  Sp_[1].fill(cArrays());
        Eb_[1].resize(ells[1].back() + 1);  Eb_[1].fill(cArray());
        
        // diagonalize the one-electron hamiltonians for both the atomic and projectile particle
        for (int i = 0; i < 2; i++)
        {
            // particle charge (first is electron, second is either electron or positron)
            Real Z = (i == 0 ? -1.0 : inp_->Zp);
            
            // for all one-electron angular momenta
            bool written = false;
            for (int l : ells[i])
            {
                // compose name of the file containing the hamiltonian data
                Hl_[i][l].hdflink(format("Hl%+g-%d-%.4x.hdf", Z, l, rad_->bspline_inner().hash()).c_str());
                
                // do not calculate if this work is supposed to be done by someone else
                if (cmd_->shared_scratch and not (par_->isMyGroupWork(l) and par_->IamGroupMaster()))
                    continue;
                
                // check if the file already exists; skip calculation in that case
                if (Hl_[i][l].hdfcheck())
                    continue;
                
                written = true;
                std::cout << "\t- inner region one-electron Hamiltonian matrix diagonalization (Z = " << Z << ", l = " << l << ")" << std::endl;
                timer.reset();
                
                // compose the symmetrical one-electron hamiltonian
                ColMatrix<Complex> tHl = (Complex(0.5) * rad_->D_inner() + Complex(Z) * rad_->Mm1_tr_inner() + Complex(0.5*l*(l+1)) * rad_->Mm2_inner()).torow().T();
                
                // symmetrically transform by inverse square root of the overlap matrix, tHl <- invsqrtS * tHl * invsqrtS
                blas::gemm(1., invsqrtS, tHl, 0., S);
                blas::gemm(1., S, invsqrtS, 0., tHl);
                
                // diagonalize the transformed matrix
                tHl.diagonalize(D, nullptr, &CR);
                CR.invert(invCR);
                
                // store the KPA preconditioner data
                Hl_[i][l].Dl = D;
                Hl_[i][l].invsqrtS_Cl = RowMatrix<Complex>(Nspline_inner, Nspline_inner);
                Hl_[i][l].invCl_invsqrtS = RowMatrix<Complex>(Nspline_inner, Nspline_inner);
                blas::gemm(1., invsqrtS, CR, 0., Hl_[i][l].invsqrtS_Cl);
                blas::gemm(1., invCR, invsqrtS, 0., Hl_[i][l].invCl_invsqrtS);
                
                // Now Hl = ClR * D * ClR⁻¹
                std::cout << "\t\t- time: " << timer.nice_time() << std::endl;
                for (std::size_t i = 0; i < (std::size_t)Nspline_inner * (std::size_t)Nspline_inner; i++)
                    invCR.data()[i] *= D[i % Nspline_inner];
                
                // Hl <- Hl - CR * invCR
                blas::gemm(-1., CR, invCR, 1., tHl);
                std::cout << "\t\t- residual: " << tHl.data().norm() << std::endl;
                
                // copy the eigenvectors as columns
                // - already normalized by xGEEV to "Euclidean norm equal to 1 and largest component real"
                Hl_[i][l].Cl = ColMatrix<Complex>(Hl_[i][l].invsqrtS_Cl);
                
                // write to disk and abandon for now
                Hl_[i][l].hdfsave();
                Hl_[i][l].drop();
            }
            if (written)
            {
                std::cout << std::endl;
            }
        }
        
        // wait for all processes so that all Hlxxx files get written
        par_->wait();
    
    //
    // load the requested one-electron eigenstates from disk files
    //
    
        for (int i = 0; i < 2; i++)
        {
            // particle charge (first is electron, second is either electron or positron)
            Real Z = (i == 0 ? -1.0 : inp_->Zp);
            
            // for all one-electron angular momenta needed by this particle and MPI group
            bool written = false;
            for (int l : ells[i])
            {
                // load the factorization file
                if (not Hl_[i][l].hdfload())
                    HexException("Failed to load one-electron diagonalization file for Z = %g, l = %d.", Z, l);
                
                written = true;
                std::cout << "\t- one-electron Hamiltonian data loaded (Z = " << Z << ", l = " << l << ")" << std::endl;
                
                // get sorted energies (ascending real parts)
                std::vector<int> indices (Nspline_inner);
                std::iota(indices.begin(), indices.end(), 0);
                std::sort(indices.begin(), indices.end(), [=](int a, int b){ return Hl_[i][l].Dl[a].real() < Hl_[i][l].Dl[b].real(); });
                
                // get maximal element that has accurate bound state energy
                int max_nr = -1;
                for (int nr = 0; nr < Nspline_inner; nr++)
                {
                    Real E = Hl_[i][l].Dl[indices[nr]].real();
                    Real E0 = -0.5 / ((nr + l + 1) * (nr + l + 1));
                    
                    if (E < 0 and std::abs(E0 - E) < 1e-3 * std::abs(E0))
                        max_nr = nr;
                    else
                        break;
                }
                if (max_nr >= 0)
                {
                    std::cout << "\t\t- bound states with energy within 0.1 % from exact value: " << l + 1 << " <= n <= " << max_nr + l + 1 << std::endl;
                }
                
                // get all valid asymptotic states
                for (int nr = 0; nr < Nspline_inner; nr++)
                {
                    // bound energy of the state (a.u. -> Ry)
                    Complex Eb = 2.0_r * Hl_[i][l].Dl[indices[nr]];
                    
                    // maximal bound state energy allowed in the asymptotic expantion (or at least the bound energy allowed by impact channels)
                    Real Em = std::max(inp_->channel_max_E, inp_->max_Etot);
                    
                    // add all requested channels
                    if (Eb.real() <= Em)
                    {
                        Xp_[i][l].push_back(Hl_[i][l].Cl.col(indices[nr]));
                        Sp_[i][l].push_back(rad_->S_inner().dot(Xp_[i][l][nr]));
                        Eb_[i][l].push_back(Eb);
                    }
                    else
                    {
                        // there will be no more states (the energy rises with 'nr')
                        break;
                    }
                }
                if (Xp_[i][l].size() >= 1)
                {
                    std::cout << "\t\t- eigenstates used in asymptotic (outer) domain: " << l + 1 << " <= n <= " << l + Xp_[i][l].size() << std::endl;
                }
                
                // unload the factorization file
                Hl_[i][l].drop();
            }
            if (written)
            {
                std::cout << std::endl;
            }
        }
}

std::pair<int,int> NoPreconditioner::bstates (Real E, int l1, int l2) const
{
    std::pair<int,int> nstates = { 0, 0 };
    
    if (l1 < (int)Eb_[0].size())
    {
        for (Complex Eb : Eb_[0][l1])
        {
            if (Eb.real() <= E)
            {
                nstates.first++;
            }
        }
    }
    
    if (l2 < (int)Eb_[1].size())
    {
        for (Complex Eb : Eb_[1][l2])
        {
            if (Eb.real() <= E)
            {
                nstates.second++;
            }
        }
    }
    
    return nstates;
}

BlockSymBandMatrix<Complex> NoPreconditioner::calc_A_block (int ill, int illp, bool twoel) const
{
    // B-spline order
    int order = inp_->order;
    
    // B-spline count
    int Nspline_inner_x = rad_->bspline_inner_x().Nspline();
    int Nspline_inner_y = rad_->bspline_inner_y().Nspline();
    
    // other shorthands
    Real Zp = inp_->Zp;
    
    // angular momenta
    int l1 = ang_->states()[ill].first;
    int l2 = ang_->states()[ill].second;
    
    // inner region matrix
    BlockSymBandMatrix<Complex> A
    (
        Nspline_inner_x,            // block count
        order + 1,                  // block structure half-bandwidth
        Nspline_inner_y,            // block size
        order + 1,                  // block half-bandwidth
        !cmd_->outofcore,           // keep in memory?
        format("blk-A-%d-%d.ooc", ill, illp)  // scratch disk file name
    );
    
    // sub-block of the inner region matrix
    SymBandMatrix<Complex> subblock (Nspline_inner_y, order + 1);
    
    // for all sub-blocks
    # pragma omp parallel for firstprivate (subblock) if (!cmd_->outofcore)
    for (int i = 0; i < Nspline_inner_x; i++)
    for (int d = 0; d <= order; d++)
    if (i + d < Nspline_inner_x)
    {
        int k = i + d;
        
        subblock.data().fill(0.0_z);
        
        Complex Sik = rad_->S_full_x(i,k);
        Complex Dik = rad_->D_full_x(i,k);
        Complex Mm1ik = rad_->Mm1_tr_full_x(i,k);
        Complex Mm2ik = rad_->Mm2_full_x(i,k);
        
        // one-electron part
        if (ill == illp)
        {
            subblock.populate
            (
                [&](int j, int l)
                {
                    Complex Sjl = rad_->S_full_y(j,l);
                    Complex Djl = rad_->D_full_y(j,l);
                    Complex Mm1jl = rad_->Mm1_tr_full_y(j,l);
                    Complex Mm2jl = rad_->Mm2_full_y(j,l);
                    
                    return E_ * Sik * Sjl
                            - (0.5_z * Dik - Mm1ik) * Sjl
                            - 0.5_r * l1 * (l1 + 1) * Mm2ik * Sjl
                            - Sik * (0.5_z * Djl + Zp * Mm1jl)
                            - 0.5_r * l2 * (l2 + 1) * Sik * Mm2jl;
                }
            );
        }
        
        // two-electron part
        if(twoel)
        for (int lambda = 0; lambda <= rad_->maxlambda(); lambda++) if (ang_->f(ill,illp,lambda) != 0)
        {
            // calculate two-electron term
            if (not cmd_->lightweight_radial_cache)
            {
                // use precomputed block from scratch file or from memory
                subblock.data() += Zp * ang_->f(ill,illp,lambda) * rad_->R_tr_dia(lambda).getBlock(i * (order + 1) + d).slice(0, Nspline_inner_y * (order + 1));
            }
            else
            {
                // compute the data anew
                subblock.data() += Zp * ang_->f(ill,illp,lambda) * rad_->calc_R_tr_dia_block(lambda, i, k).data().slice(0, Nspline_inner_y * (order + 1));
            }
        }
        
        // save block
        A.setBlock(i * (order + 1) + d, subblock.data());
    }
    
    if (cmd_->outofcore)
        A.drop();
    
    return A;
}

void NoPreconditioner::update (Real E)
{
    // shorthands
    Real Zp = inp_->Zp;
    int order = inp_->order;
    int Nang = ang_->states().size();
    int Nspline_inner_x = rad_->bspline_inner_x().Nspline();
    int Nspline_inner_y = rad_->bspline_inner_y().Nspline();
    int Nspline_full_x  = rad_->bspline_full_x().Nspline();
    int Nspline_full_y  = rad_->bspline_full_y().Nspline();
    int Nspline_outer_x = Nspline_full_x - Nspline_inner_x;
    int Nspline_outer_y = Nspline_full_y - Nspline_inner_y;
    std::size_t A_size = std::size_t(Nspline_inner_x) * std::size_t(Nspline_inner_y);
    
    // update energy
    E_ = E;
    
    std::cout << "\tUpdate the common preconditioner base" << std::endl;
    
    std::cout << "\tPrecompute matrix blocks ... " << std::flush;
    Timer t;
    
<<<<<<< HEAD
    // LU-factorize the overlap matrices
    CsrMatrix<LU_int_t,Complex> csr_Sx = rad_->S_full_x().tocoo<LU_int_t>().tocsr();
    CsrMatrix<LU_int_t,Complex> csr_Sy = rad_->S_full_y().tocoo<LU_int_t>().tocsr();
    std::shared_ptr<LUft> lu_Sx, lu_Sy;
    lu_Sx.reset(LUft::Choose("lapack"));
    lu_Sy.reset(LUft::Choose("lapack"));
    lu_Sx->factorize(csr_Sx);
    lu_Sy->factorize(csr_Sy);
    
=======
>>>>>>> acebf100
    // outer one-electron overlap matrix
    SymBandMatrix<Complex> Sx_outer (Nspline_outer_x, order + 1);
    SymBandMatrix<Complex> Sy_outer (Nspline_outer_y, order + 1);
    Sx_outer.populate([&](int m, int n) { return rad_->S_full_x()(Nspline_inner_x + m, Nspline_inner_x + n); });
    Sy_outer.populate([&](int m, int n) { return rad_->S_full_y()(Nspline_inner_y + m, Nspline_inner_y + n); });
    
    // outer one-electron derivative matrix
    SymBandMatrix<Complex> Dx_outer (Nspline_outer_x, order + 1);
    SymBandMatrix<Complex> Dy_outer (Nspline_outer_y, order + 1);
    Dx_outer.populate([&](int m, int n) { return rad_->D_full_x()(Nspline_inner_x + m, Nspline_inner_x + n); });
    Dy_outer.populate([&](int m, int n) { return rad_->D_full_y()(Nspline_inner_y + m, Nspline_inner_y + n); });
    
    // outer one-electron centrifugal moment matrix
    SymBandMatrix<Complex> Mm2x_outer (Nspline_outer_x, order + 1);
    SymBandMatrix<Complex> Mm2y_outer (Nspline_outer_y, order + 1);
    Mm2x_outer.populate([&](int m, int n) { return rad_->Mm2_full_x()(Nspline_inner_x + m, Nspline_inner_x + n); });
    Mm2y_outer.populate([&](int m, int n) { return rad_->Mm2_full_y()(Nspline_inner_y + m, Nspline_inner_y + n); });
    
    // inner one-electron multipole moment matrices
    std::vector<SymBandMatrix<Complex>> Mtr_L_inner;
    for (int lambda = 0; lambda <= rad_->maxlambda(); lambda++)
    {
        Mtr_L_inner.push_back(SymBandMatrix<Complex>(Nspline_inner, order + 1));
        Mtr_L_inner.back().populate
        (
            [ & ] (int m, int n)
            {
                return rad_->Mtr_L_inner(lambda)(m, n)
                     * special::pow_int(rad_->bspline_full().t(std::min(m,n) + order + 1).real(), lambda);
            }
        );
    }
    
    // outer one-electron multipole moment matrices
    std::vector<SymBandMatrix<Complex>> Mtr_mLm1_outer_x, Mtr_mLm1_outer_y;
    for (int lambda = 0; lambda <= rad_->maxlambda(); lambda++)
    {
        Mtr_mLm1_outer_x.push_back(SymBandMatrix<Complex>(Nspline_outer_x, order + 1));
        Mtr_mLm1_outer_y.push_back(SymBandMatrix<Complex>(Nspline_outer_y, order + 1));
        
        Mtr_mLm1_outer_x.back().populate
        (
            [ & ] (int m, int n)
            {
                return rad_->Mtr_mLm1_full_x(lambda)(Nspline_inner_x + m, Nspline_inner_x + n)
                     * special::pow_int(rad_->bspline_full_x().t(Nspline_inner_x + std::min(m,n) + order + 1).real(), -lambda-1);
            }
        );
        Mtr_mLm1_outer_y.back().populate
        (
            [ & ] (int m, int n)
            {
                return rad_->Mtr_mLm1_full_y(lambda)(Nspline_inner_y + m, Nspline_inner_y + n)
                     * special::pow_int(rad_->bspline_full_y().t(Nspline_inner_y + std::min(m,n) + order + 1).real(), -lambda-1);
            }
        );
    }
    
    // calculate number of asymptotic channels (i.e. bound states of the other particle)
    Nchan_.resize(Nang);
    for (int ill = 0; ill < Nang; ill++)
    {
        int l1 = ang_->states()[ill].first;
        int l2 = ang_->states()[ill].second;
        
        std::pair<int,int> Nbound = bstates(2*E, l1, l2);
        
        Nchan_[ill].first  = Nbound.second;
        Nchan_[ill].second = Nbound.first;
    }
    
    // setup blocks
    for (int ill = 0; ill < Nang; ill++) if (par_->isMyGroupWork(ill))
    for (int illp = 0; illp < Nang; illp++)
    {
        // angular momenta
        int l1 = ang_->states()[ill].first;
        int l2 = ang_->states()[ill].second;
        int l1p = ang_->states()[illp].first;
        int l2p = ang_->states()[illp].second;
        
        // get number of asymptotic bound channels
        int Nchan1 = Nchan_[ill].first;     // # r1 -> inf, l2 bound
        int Nchan2 = Nchan_[ill].second;    // # r2 -> inf, l1 bound
        int Nchan1p = Nchan_[illp].first;   // # r1 -> inf, l2p bound
        int Nchan2p = Nchan_[illp].second;  // # r2 -> inf, l1p bound
        
<<<<<<< HEAD
        // calculate all missing hydrogen overlaps
        while (Spx.size() <= (unsigned)std::max(l1,l1p)) Spx.push_back(cArrays());
        while (Spy.size() <= (unsigned)std::max(l2,l2p)) Spy.push_back(cArrays());
        while (Xpx.size() <= (unsigned)std::max(l1,l1p)) Xpx.push_back(cArrays());
        while (Xpy.size() <= (unsigned)std::max(l2,l2p)) Xpy.push_back(cArrays());
        while (Spx[l1] .size() < (unsigned)Nchan2 ) Spx[l1] .push_back(cArray());
        while (Spy[l2] .size() < (unsigned)Nchan1 ) Spy[l2] .push_back(cArray());
        while (Spx[l1p].size() < (unsigned)Nchan2p) Spx[l1p].push_back(cArray());
        while (Spy[l2p].size() < (unsigned)Nchan1p) Spy[l2p].push_back(cArray());
        while (Xpx[l1] .size() < (unsigned)Nchan2 ) Xpx[l1] .push_back(cArray());
        while (Xpy[l2] .size() < (unsigned)Nchan1 ) Xpy[l2] .push_back(cArray());
        while (Xpx[l1p].size() < (unsigned)Nchan2p) Xpx[l1p].push_back(cArray());
        while (Xpy[l2p].size() < (unsigned)Nchan1p) Xpy[l2p].push_back(cArray());
        for (int n = 0; n < Nchan2; n++) if (Spx[l1][n].empty())
        {
            Spx[l1][n] = rad_->overlapP(rad_->bspline_full_x(), rad_->gaussleg_full_x(), l1 + n + 1, l1);
            Xpx[l1][n] = lu_Sx->solve(Spx[l1][n]);
        }
        for (int n = 0; n < Nchan1; n++) if (Spy[l2][n].empty())
        {
            Spy[l2][n] = rad_->overlapP(rad_->bspline_full_y(), rad_->gaussleg_full_y(), l2 + n + 1, l2);
            Xpy[l2][n] = lu_Sy->solve(Spy[l2][n]);
        }
        for (int n = 0; n < Nchan2p; n++) if (Spx[l1p][n].empty())
        {
            Spx[l1p][n] = rad_->overlapP(rad_->bspline_full_x(), rad_->gaussleg_full_x(), l1p + n + 1, l1p);
            Xpx[l1p][n] = lu_Sx->solve(Spx[l1p][n]);
        }
        for (int n = 0; n < Nchan1p; n++) if (Spy[l2p][n].empty())
        {
            Spy[l2p][n] = rad_->overlapP(rad_->bspline_full_y(), rad_->gaussleg_full_y(), l2p + n + 1, l2p);
            Xpy[l2p][n] = lu_Sy->solve(Spy[l2p][n]);
        }
        
=======
>>>>>>> acebf100
        // initialize diagonal block of the inner problem
        // - do not precompute off-diagonal blocks in lightweight mode
        if (not cmd_->lightweight_full or ill == illp)
            A_blocks_[ill * Nang + illp] = calc_A_block(ill, illp);
        
        // create inner-outer coupling blocks
        Cu_blocks_[ill * Nang + illp] = CooMatrix<LU_int_t,Complex>
        (
            A_size + Nchan1  * Nspline_outer_x + Nchan2  * Nspline_outer_y,
            A_size + Nchan1p * Nspline_outer_x + Nchan2p * Nspline_outer_y
        );
        Cl_blocks_[ill * Nang + illp] = CooMatrix<LU_int_t,Complex>
        (
            A_size + Nchan1  * Nspline_outer_x + Nchan2  * Nspline_outer_y,
            A_size + Nchan1p * Nspline_outer_x + Nchan2p * Nspline_outer_y
        );
        
        // setup extended inner-outer problem
        if (not inp_->inner_only)
        {
            // outer problem matrix : r2 -> inf, r1 bound
            B2_blocks_[ill * Nang + illp].resize(Nchan2 * Nchan2p);
            for (int m = 0; m < Nchan2; m++)
            for (int n = 0; n < Nchan2p; n++)
            {
                SymBandMatrix<Complex> subblock (Nspline_outer_y, order + 1);
                
                // channel-diagonal contribution
                if (ill == illp and m == n)
                {
                    subblock += (E_ + 1.0_z / (2.0_z * (l1 + m + 1.0_r) * (l1 + m + 1.0_r))) * Sy_outer
                             - 0.5_z * Dy_outer
                             - 0.5_z * (l2 * (l2 + 1.0_r)) * Mm2y_outer;
                }
                
                // channel-offdiagonal contribution
                for (int lambda = 1; lambda <= rad_->maxlambda(); lambda++) if (ang_->f(ill,illp,lambda) != 0.0_r)
<<<<<<< HEAD
                    subblock += Complex(Zp * ang_->f(ill,illp,lambda) * special::hydro_rho(l1 + m + 1, l1, l1p + n + 1, l1p, lambda)) * Mtr_mLm1_outer_y[lambda];
=======
                    subblock += inp_->Zp * ang_->f(ill,illp,lambda) * (Xp_[0][l1p][n] | Mtr_L_inner[lambda].dot(Xp_[0][l1][m])) * Mtr_mLm1_outer[lambda];
>>>>>>> acebf100
                
                // use the block
                B2_blocks_[ill * Nang + illp][m * Nchan2p + n].hdflink(format("blk-B2-%d-%d-%d-%d.ooc", ill, illp, m, n));
                B2_blocks_[ill * Nang + illp][m * Nchan2p + n] = std::move(subblock);
                if (cmd_->outofcore)
                {
                    B2_blocks_[ill * Nang + illp][m * Nchan2p + n].hdfsave();
                    B2_blocks_[ill * Nang + illp][m * Nchan2p + n].drop();
                }
            }
            
            // outer problem matrix : r1 -> inf, r2 bound
            B1_blocks_[ill * Nang + illp].resize(Nchan1 * Nchan1p);
            for (int m = 0; m < Nchan1; m++)
            for (int n = 0; n < Nchan1p; n++)
            {
                SymBandMatrix<Complex> subblock (Nspline_outer_x, order + 1);
                
                // channel-diagonal contribution
                if (ill == illp and m == n)
                {
                    subblock += (E_ + 1.0_z / (2.0_z * (l2 + m + 1.0_r) * (l2 + m + 1.0_r))) * Sx_outer
                             - 0.5_z * Dx_outer
                             - 0.5_z * (l1 * (l1 + 1.0_r)) * Mm2x_outer;
                }
                
                // channel-offdiagonal contribution
                for (int lambda = 1; lambda <= rad_->maxlambda(); lambda++) if (ang_->f(ill,illp,lambda) != 0.0_r)
<<<<<<< HEAD
                    subblock += Complex(Zp * ang_->f(ill,illp,lambda) * special::hydro_rho(l2 + m + 1, l2, l2p + n + 1, l2p, lambda)) * Mtr_mLm1_outer_x[lambda];
=======
                    subblock += inp_->Zp * ang_->f(ill,illp,lambda) * (Xp_[1][l2p][n] | Mtr_L_inner[lambda].dot(Xp_[1][l2][m])) * Mtr_mLm1_outer[lambda];
>>>>>>> acebf100
                
                // use the block
                B1_blocks_[ill * Nang + illp][m * Nchan1p + n].hdflink(format("blk-B1-%d-%d-%d-%d.ooc", ill, illp, m, n));
                B1_blocks_[ill * Nang + illp][m * Nchan1p + n] = std::move(subblock);
                if (cmd_->outofcore)
                {
                    B1_blocks_[ill * Nang + illp][m * Nchan1p + n].hdfsave();
                    B1_blocks_[ill * Nang + illp][m * Nchan1p + n].drop();
                }
            }
            
            // transition area r2 > r1, upper : psi_kl expressed in terms of F_nl for 'l' out of inner area
            for (int i = 0; i < Nspline_inner_x; i++)
            for (int j = 0; j < Nspline_inner_y; j++) // *
            for (int k = std::max(0, i - order); k <= std::min(i + order, Nspline_inner_x - 1); k++)
            for (int l = Nspline_inner_y; l <= j + order; l++)
            for (int n = 0; n < Nchan2p; n++)
            {
                std::size_t row = i * Nspline_inner_y + j;
                std::size_t col = A_size + (Nchan1p + n) * Nspline_outer_y + (l - Nspline_inner_y);
                
                Complex elem = 0; // A_ij,kl Xp_nk
                
                if (ill == illp)
                {
                    elem += E_ * rad_->S_full_x(i,k) * rad_->S_full_y(j,l)
                         - 0.5_r * rad_->D_full_x(i,k) * rad_->S_full_y(j,l)
                         - 0.5_r * rad_->S_full_x(i,k) * rad_->D_full_y(j,l)
                         - 0.5_r * (l1 * (l1 + 1.0_r)) * rad_->Mm2_full_x(i,k) * rad_->S_full_y(j,l)
                         - 0.5_r * (l2 * (l2 + 1.0_r)) * rad_->S_full_x(i,k) * rad_->Mm2_full_y(j,l)
                         + rad_->Mm1_tr_full_x(i,k) * rad_->S_full_y(j,l)
                         - inp_->Zp * rad_->S_full_x(i,k) * rad_->Mm1_tr_full_y(j,l);
                }
                
                Real r1 = rad_->bspline_full_x().t(std::min(i,k) + order + 1).real();
                Real r2 = rad_->bspline_full_y().t(std::min(j,l) + order + 1).real();
                
                for (int lambda = 0; lambda <= rad_->maxlambda(); lambda++) if (ang_->f(ill,illp,lambda) != 0)
                {
<<<<<<< HEAD
                    Real scale = special::pow_int(r1/r2, lambda) / r2;
                    elem += Zp * ang_->f(ill,illp,lambda) * scale * rad_->Mtr_L_full_x(lambda,i,k) * rad_->Mtr_mLm1_full_y(lambda,j,l);
                }
                
                Cu_blocks_[ill * Nang + illp].add(row, col, Xpx[l1p][n][k] * elem);
=======
                    Real multipole = special::pow_int(r1/r2, lambda) / r2;
                    elem += inp_->Zp * ang_->f(ill,illp,lambda) * multipole * rad_->Mtr_L_full(lambda)(i,k) * rad_->Mtr_mLm1_full(lambda)(j,l);
                }
                
                Cu_blocks_[ill * Nang + illp].add(row, col, Xp_[0][l1p][n][k] * elem);
>>>>>>> acebf100
            }
            
            // transition area r1 > r2, upper : psi_kl expressed in terms of F_nk for 'k' out of inner area
            for (int i = 0; i < Nspline_inner_x; i++)
            for (int j = 0; j < Nspline_inner_y; j++) // *
            for (int k = Nspline_inner_x; k <= i + order; k++)
            for (int l = std::max(0, j - order); l <= std::min(j + order, Nspline_inner_y - 1); l++)
            for (int n = 0; n < Nchan1p; n++)
            {
                std::size_t row = i * Nspline_inner_x + j;
                std::size_t col = A_size + n * Nspline_outer_x + (k - Nspline_inner_x);
                
                Complex elem = 0; // A_ij,kl Xp_nl
                
                if (ill == illp)
                {
                    elem += E_ * rad_->S_full_x(i,k) * rad_->S_full_y(j,l)
                         - 0.5_r * rad_->D_full_x(i,k) * rad_->S_full_y(j,l)
                         - 0.5_r * rad_->S_full_x(i,k) * rad_->D_full_y(j,l)
                         - 0.5_r * (l1 * (l1 + 1.0_r)) * rad_->Mm2_full_x(i,k) * rad_->S_full_y(j,l)
                         - 0.5_r * (l2 * (l2 + 1.0_r)) * rad_->S_full_x(i,k) * rad_->Mm2_full_y(j,l)
                         + rad_->Mm1_tr_full_x(i,k) * rad_->S_full_y(j,l)
                         - Zp * rad_->S_full_x(i,k) * rad_->Mm1_tr_full_y(j,l);
                }
                
                Real r1 = rad_->bspline_full_x().t(std::min(i,k) + order + 1).real();
                Real r2 = rad_->bspline_full_y().t(std::min(j,l) + order + 1).real();
                
                for (int lambda = 0; lambda <= rad_->maxlambda(); lambda++) if (ang_->f(ill,illp,lambda) != 0)
                {
<<<<<<< HEAD
                    Real scale = special::pow_int(r2/r1, lambda) / r1;
                    elem += Zp * ang_->f(ill,illp,lambda) * scale * rad_->Mtr_mLm1_full_x(lambda,i,k) * rad_->Mtr_L_full_y(lambda,j,l);
                }
                
                Cu_blocks_[ill * Nang + illp].add(row, col, Xpy[l2p][n][l] * elem);
=======
                    Real multipole = special::pow_int(r2/r1, lambda) / r1;
                    elem += inp_->Zp * ang_->f(ill,illp,lambda) * multipole * rad_->Mtr_mLm1_full(lambda)(i,k) * rad_->Mtr_L_full(lambda)(j,l);
                }
                
                Cu_blocks_[ill * Nang + illp].add(row, col, Xp_[1][l2p][n][l] * elem);
>>>>>>> acebf100
            }
            
            // transition area r2 > r1, lower : F_nl expressed in terms of psi_kl for 'l' out of outer area
            for (int m = 0; m < Nchan2; m++)
            for (int n = 0; n < Nchan2p; n++)
            for (int j = Nspline_inner_y; j < Nspline_full_y; j++) // *
            for (int k = 0; k < Nspline_inner_x; k++)
            for (int l = j - order; l < Nspline_inner_y; l++)
            {
                std::size_t row = A_size + (Nchan1 + m) * Nspline_outer_y + (j - Nspline_inner_y);
                std::size_t col = k * Nspline_inner_y + l;
                
                Complex elem = 0; // B_mj,nl Sp_nk
                
                if (ill == illp and m == n)
                {
                    elem += (E_ + 0.5_r / ((n + l1 + 1) * (n + l1 + 1))) * rad_->S_full_y(j,l)
                         - 0.5_r * rad_->D_full_y(j,l)
                         - 0.5_r * (l2 * (l2 + 1.0_r)) * rad_->Mm2_full_y(j,l);
                }
                
                Real r2 = rad_->bspline_full_y().t(std::min(j,l) + order + 1).real();
                
                for (int lambda = 1; lambda <= rad_->maxlambda(); lambda++) if (ang_->f(ill,illp,lambda) != 0)
                {
<<<<<<< HEAD
                    Real scale = special::pow_int(1/r2, lambda + 1);
                    elem += Zp * ang_->f(ill,illp,lambda) * scale * rad_->Mtr_mLm1_full_y(lambda,j,l) * special::hydro_rho(m + l1 + 1, l1, n + l1p + 1, l1p, lambda);
                }
                
                Cl_blocks_[ill * Nang + illp].add(row, col, Spx[l1p][n][k] * elem);
=======
                    Real multipole = special::pow_int(1/r2, lambda + 1);
                    elem += inp_->Zp * ang_->f(ill,illp,lambda) * multipole * rad_->Mtr_mLm1_full(lambda)(j,l) * (Xp_[0][l1p][n] | Mtr_L_inner[lambda].dot(Xp_[0][l1][m]));
                }
                
                Cl_blocks_[ill * Nang + illp].add(row, col, Sp_[0][l1p][n][k] * elem);
>>>>>>> acebf100
            }
            
            // transition area r1 > r2, lower : F_nk expressed in terms of psi_kl for 'k' out of outer area
            for (int m = 0; m < Nchan1; m++)
            for (int n = 0; n < Nchan1p; n++)
            for (int i = Nspline_inner_x; i < Nspline_full_x; i++) // *
            for (int k = i - order; k < Nspline_inner_x; k++)
            for (int l = 0; l < Nspline_inner_y; l++)
            {
                std::size_t row = A_size + m * Nspline_outer_x + (i - Nspline_inner_x);
                std::size_t col = k * Nspline_inner_y + l;
                
                Complex elem = 0; // B_mi,nk Sp_nl
                
                if (ill == illp and m == n)
                {
                    elem += (E_ + 0.5_r / ((n + l2 + 1) * (n + l2 + 1))) * rad_->S_full_x(i,k)
                         - 0.5_r * rad_->D_full_x(i,k)
                         - 0.5_r * (l1 * (l1 + 1.0_r)) * rad_->Mm2_full_x(i,k);
                }
                
                Real r1 = rad_->bspline_full_x().t(std::min(i,k) + order + 1).real();
                
                for (int lambda = 1; lambda <= rad_->maxlambda(); lambda++) if (ang_->f(ill,illp,lambda) != 0)
                {
<<<<<<< HEAD
                    Real scale = special::pow_int(1/r1, lambda + 1);
                    elem += Zp * ang_->f(ill,illp,lambda) * scale * rad_->Mtr_mLm1_full_x(lambda,i,k) * special::hydro_rho(m + l2 + 1, l2, n + l2p + 1, l2p, lambda);
                }
                
                Cl_blocks_[ill * Nang + illp].add(row, col, Spy[l2p][n][l] * elem);
=======
                    Real multipole = special::pow_int(1/r1, lambda + 1);
                    elem += inp_->Zp * ang_->f(ill,illp,lambda) * multipole * rad_->Mtr_mLm1_full(lambda)(i,k) * (Xp_[1][l2p][n] | Mtr_L_inner[lambda].dot(Xp_[1][l2][m]));
                }
                
                Cl_blocks_[ill * Nang + illp].add(row, col, Sp_[1][l2p][n][l] * elem);
>>>>>>> acebf100
            }
        }
    }
    
    std::cout << "done after " << t.nice_time() << std::endl;
    par_->wait();
}

void NoPreconditioner::rhs (BlockArray<Complex> & chi, int ie, int instate) const
{
    // shorthands
    int ni = std::get<0>(inp_->instates[instate]);
    int li = std::get<1>(inp_->instates[instate]);
    int mi = std::get<2>(inp_->instates[instate]);
    
    // shorthands
    int order = inp_->order;
    std::size_t Nspline_inner_x = rad_->bspline_inner_x().Nspline();
    std::size_t Nspline_inner_y = rad_->bspline_inner_y().Nspline();
    std::size_t Nspline_full_x  = rad_->bspline_full_x ().Nspline();
    std::size_t Nspline_full_y  = rad_->bspline_full_y ().Nspline();
    std::size_t Nspline_outer_x = Nspline_full_x - Nspline_inner_x;
    std::size_t Nspline_outer_y = Nspline_full_y - Nspline_inner_y;
    
    // impact momentum
    rArray ki = { std::sqrt(inp_->Etot[ie] + 1.0_r/(ni*ni)) };
    
    // calculate LU-decomposition of the overlap matrix
    CsrMatrix<LU_int_t,Complex> Sx_csr_full = rad_->S_full_x().tocoo<LU_int_t>().tocsr();
    CsrMatrix<LU_int_t,Complex> Sy_csr_full = rad_->S_full_y().tocoo<LU_int_t>().tocsr();
    std::shared_ptr<LUft> lu_Sx_full;
    std::shared_ptr<LUft> lu_Sy_full;
    lu_Sx_full.reset(LUft::Choose("lapack"));
    lu_Sy_full.reset(LUft::Choose("lapack"));
    lu_Sx_full->factorize(Sx_csr_full);
    lu_Sy_full->factorize(Sy_csr_full);
    
    // j-overlaps of shape [Nangmom × Nspline]
    cArray ji_overlaps_full_x = rad_->overlapj(rad_->bspline_full_x(), rad_->gaussleg_full_x(), inp_->maxell, ki, cmd_->fast_bessel);
    cArray ji_overlaps_full_y = rad_->overlapj(rad_->bspline_full_y(), rad_->gaussleg_full_y(), inp_->maxell, ki, cmd_->fast_bessel);
    if (not std::isfinite(ji_overlaps_full_x.norm()) or not std::isfinite(ji_overlaps_full_y.norm()))
        HexException("Unable to compute Riccati-Bessel function B-spline overlaps!");
    
    // j-expansions
    cArray ji_expansion_full_x = lu_Sx_full->solve(ji_overlaps_full_x, inp_->maxell + 1);
    cArray ji_expansion_full_y = lu_Sy_full->solve(ji_overlaps_full_y, inp_->maxell + 1);
    if (not std::isfinite(ji_expansion_full_x.norm()) or not std::isfinite(ji_expansion_full_y.norm()))
        HexException("Unable to expand Riccati-Bessel function in B-splines!");
    
    // get the initial bound pseudo-state B-spline expansion
    cArray Xp = Hl_[0][li].readPseudoState(li, ni - li - 1);
    
    // (anti)symmetrization
    Real Sign = ((ang_->S() + ang_->Pi()) % 2 == 0) ? 1. : -1.;
    
    // inner region multipole matrix
    std::vector<SymBandMatrix<Complex>> Mtr_L_inner;
    for (int lambda = 0; lambda <= rad_->maxlambda(); lambda++)
    {
        Mtr_L_inner.push_back(SymBandMatrix<Complex>(Nspline_inner, order + 1));
        Mtr_L_inner.back().populate
        (
            [ & ] (int m, int n)
            {
                return rad_->Mtr_L_inner(lambda)(m, n) * special::pow_int(rad_->bspline_full().t(std::min(m,n) + order + 1).real(), lambda);
            }
        );
    }
    
    // for all segments constituting the RHS
    for (unsigned ill = 0; ill < ang_->states().size(); ill++) if (par_->isMyGroupWork(ill))
    {
        int l1 = ang_->states()[ill].first;
        int l2 = ang_->states()[ill].second;
        
        // get number of open channels in the outer region
        int Nchan1 = Nchan_[ill].first;     // r1 -> inf, l2 bound
        int Nchan2 = Nchan_[ill].second;    // r2 -> inf, l1 bound
        
        // setup storage
        cArray chi_block (Nspline_inner_x * Nspline_inner_y + Nchan1 * Nspline_outer_x + Nchan2 * Nspline_outer_y);
        
        // for all allowed angular momenta (by momentum composition) of the projectile
        for (int l = std::abs(li - ang_->L()); l <= li + ang_->L(); l++)
        {
            // skip wrong parity
            if ((ang_->L() + li + l) % 2 != ang_->Pi())
                continue;
            
            // compute energy- and angular momentum-dependent prefactor
            Complex prefactor = std::pow(1.0_i,l)
                              * std::sqrt(4.0_r * special::constant::pi * (2 * l + 1))
                              * (Real)special::ClebschGordan(li,mi, l,0, inp_->L,mi) / ki[0];
            
            // skip non-contributing terms
            if (prefactor == 0.0_r)
                continue;
            
            // calculate angular integrals
            rArray f1 (rad_->maxlambda() + 1), f2 (rad_->maxlambda() + 1);
            for (int lambda = 0; lambda <= rad_->maxlambda(); lambda++)
            {
                f1[lambda] = special::computef(lambda, l1, l2, li, l, inp_->L);
                f2[lambda] = special::computef(lambda, l1, l2, l, li, inp_->L);
                
                // abort if any of the coefficients is non-number (factorial overflow etc.)
                if (not std::isfinite(f1[lambda]))
                    HexException("Invalid result of computef(%d,%d,%d,%d,%d,%d)\n", lambda,l1,l2,li,l,inp_->L);
                if (not std::isfinite(f2[lambda]))
                    HexException("Invalid result of computef(%d,%d,%d,%d,%d,%d)\n", lambda,l1,l2,l,li,inp_->L);
            }
            
            // quadrature degree
            int points = order + li + l + 1;
            
            // precompute quadrature nodes and weights
            cArray xs ((rad_->bspline_full_x().Nreknot() - 1) * points), xws ((rad_->bspline_full_x().Nreknot() - 1) * points);
            cArray ys ((rad_->bspline_full_y().Nreknot() - 1) * points), yws ((rad_->bspline_full_y().Nreknot() - 1) * points);
            # pragma omp parallel for
            for (int ixknot = 0; ixknot < rad_->bspline_full_x().Nreknot() - 1; ixknot++)
                rad_->gaussleg_full_x().scaled_nodes_and_weights(points, rad_->bspline_full_x().t(ixknot), rad_->bspline_full_x().t(ixknot + 1), &xs[ixknot * points], &xws[ixknot * points]);
            # pragma omp parallel for
            for (int iyknot = 0; iyknot < rad_->bspline_full_y().Nreknot() - 1; iyknot++)
                rad_->gaussleg_full_y().scaled_nodes_and_weights(points, rad_->bspline_full_y().t(iyknot), rad_->bspline_full_y().t(iyknot + 1), &ys[iyknot * points], &yws[iyknot * points]);
            
            // precompute B-splines
            cArray B_x (rad_->bspline_full_x().Nspline() * (order + 1) * points);
            cArray B_y (rad_->bspline_full_y().Nspline() * (order + 1) * points);
            # pragma omp parallel for
            for (int ixspline = 0; ixspline < rad_->bspline_full_x().Nspline(); ixspline++)
            for (int ixknot = ixspline; ixknot <= ixspline + order and ixknot < rad_->bspline_full_x().Nreknot() - 1; ixknot++)
                rad_->bspline_full_x().B(ixspline, ixknot, points, &xs[ixknot * points], &B_x[(ixspline * (order + 1) + ixknot - ixspline) * points]);
            # pragma omp parallel for
            for (int iyspline = 0; iyspline < rad_->bspline_full_y().Nspline(); iyspline++)
            for (int iyknot = iyspline; iyknot <= iyspline + order and iyknot < rad_->bspline_full_y().Nreknot() - 1; iyknot++)
                rad_->bspline_full_y().B(iyspline, iyknot, points, &ys[iyknot * points], &B_y[(iyspline * (order + 1) + iyknot - iyspline) * points]);
            
            // precompute radial functions and Riccati-Bessel functions
            rArray Pi_x ((rad_->bspline_full_x().Nreknot() - 1) * points), ji_x ((rad_->bspline_full_x().Nreknot() - 1) * points);
            rArray Pi_y ((rad_->bspline_full_y().Nreknot() - 1) * points), ji_y ((rad_->bspline_full_y().Nreknot() - 1) * points);
            # pragma omp parallel for
            for (unsigned ix = 0; ix < xs.size(); ix++)
            {
<<<<<<< HEAD
                gsl_sf_result Pi;
                Pi_x[ix] = (gsl_sf_hydrogenicR_e(ni, li, 1., xs[ix].real(), &Pi) == GSL_EUNDRFLW ? 0. : xs[ix].real() * Pi.val);
                ji_x[ix] = special::ric_j(l, ki[0] * xs[ix].real());
            }
            # pragma omp parallel for
            for (unsigned iy = 0; iy < ys.size(); iy++)
            {
                gsl_sf_result Pi;
                Pi_y[iy] = (gsl_sf_hydrogenicR_e(ni, li, 1., ys[iy].real(), &Pi) == GSL_EUNDRFLW ? 0. : ys[iy].real() * Pi.val);
                ji_y[iy] = special::ric_j(l, ki[0] * ys[iy].real());
            }
            
            // precompute integral moments
            cArrays M_L_Px (rad_->maxlambda() + 1), M_mLm1_Px (rad_->maxlambda() + 1), M_L_jx (rad_->maxlambda() + 1), M_mLm1_jx (rad_->maxlambda() + 1);
            cArrays M_L_Py (rad_->maxlambda() + 1), M_mLm1_Py (rad_->maxlambda() + 1), M_L_jy (rad_->maxlambda() + 1), M_mLm1_jy (rad_->maxlambda() + 1);
            for (int lambda = 0; lambda <= rad_->maxlambda(); lambda++)
            {
                M_L_Px[lambda].resize(Nspline_full_x); M_mLm1_Px[lambda].resize(Nspline_full_x);
                M_L_jx[lambda].resize(Nspline_full_x); M_mLm1_jx[lambda].resize(Nspline_full_x);
                
                # pragma omp parallel for
                for (int ixspline = 0; ixspline < (int)Nspline_full_x; ixspline++)
                {
                    for (int ixknot = ixspline; ixknot < std::min(ixspline + order + 1, rad_->bspline_full_x().Nreknot() - 1); ixknot++)
                    if (rad_->bspline_full_x().t(ixknot).real() != rad_->bspline_full_x().t(ixknot + 1).real())
                    {
                        for (int ixpoint = 0; ixpoint < points; ixpoint++)
                        {
                            Real x = xs[ixknot * points + ixpoint].real();
                            Real t = rad_->bspline_full_x().t(ixspline + order + 1).real();
                            
                            Real L = special::pow_int(x / t, lambda);
                            Real mLm1 = special::pow_int(x / t, -lambda-1);
                            
                            Complex w = xws[ixknot * points + ixpoint];
                            Complex B = B_x[(ixspline * (order + 1) + ixknot - ixspline) * points + ixpoint];
                            
                            Real P = Pi_x[ixknot * points + ixpoint];
                            Real j = ji_x[ixknot * points + ixpoint];
                            
                            Real d = 1 /*damp(x, 0, distance)*/;
                            
                            M_L_Px[lambda][ixspline] += w * B * L * P * d;
                            M_L_jx[lambda][ixspline] += w * B * L * j * d;
                            M_mLm1_Px[lambda][ixspline] += w * B * mLm1 * P * d;
                            M_mLm1_jx[lambda][ixspline] += w * B * mLm1 * j * d;
                        }
                    }
                }
=======
                // quadrature degree
                int points = order + li + l + 1;
                
                // prepare quadrature nodes and weights
                rad_->gaussleg_full().precompute_nodes_and_weights(points);
                
                // precompute quadrature nodes and weights
                cArray xs ((rad_->bspline_full().Nreknot() - 1) * points), xws ((rad_->bspline_full().Nreknot() - 1) * points);
                # pragma omp parallel for
                for (int ixknot = 0; ixknot < rad_->bspline_full().Nreknot() - 1; ixknot++)
                    rad_->gaussleg_full().scaled_nodes_and_weights(points, rad_->bspline_full().t(ixknot), rad_->bspline_full().t(ixknot + 1), &xs[ixknot * points], &xws[ixknot * points]);
                
                // precompute B-splines
                cArray B_x (rad_->bspline_full().Nspline() * (order + 1) * points);
                # pragma omp parallel for
                for (int ixspline = 0; ixspline < rad_->bspline_full().Nspline(); ixspline++)
                for (int ixknot = ixspline; ixknot <= ixspline + order and ixknot < rad_->bspline_full().Nreknot() - 1; ixknot++)
                    rad_->bspline_full().B(ixspline, ixknot, points, &xs[ixknot * points], &B_x[(ixspline * (order + 1) + ixknot - ixspline) * points]);
                
                // precompute radial functions and Riccati-Bessel functions
                rArray Pi_x = realpart(rad_->bspline_inner().zip(Xp, realpart(xs)));
                rArray ji_x (xs.size());
                # pragma omp parallel for
                for (unsigned ix = 0; ix < xs.size(); ix++)
                    ji_x[ix] = special::ric_j(l, ki[0] * xs[ix].real());
>>>>>>> acebf100
                
                M_L_Py[lambda].resize(Nspline_full_y); M_mLm1_Py[lambda].resize(Nspline_full_y);
                M_L_jy[lambda].resize(Nspline_full_y); M_mLm1_jy[lambda].resize(Nspline_full_y);
                
                # pragma omp parallel for
                for (int iyspline = 0; iyspline < (int)Nspline_full_y; iyspline++)
                {
                    for (int iyknot = iyspline; iyknot < std::min(iyspline + order + 1, rad_->bspline_full_y().Nreknot() - 1); iyknot++)
                    if (rad_->bspline_full_y().t(iyknot).real() != rad_->bspline_full_y().t(iyknot + 1).real())
                    {
<<<<<<< HEAD
                        for (int iypoint = 0; iypoint < points; iypoint++)
=======
                        for (int iknot = ispline; iknot < std::min(ispline + order + 1, rad_->bspline_full().Nreknot() - 1); iknot++)
                        if (rad_->bspline_full().t(iknot).real() != rad_->bspline_full().t(iknot + 1).real())
>>>>>>> acebf100
                        {
                            Real y = ys[iyknot * points + iypoint].real();
                            Real t = rad_->bspline_full_y().t(iyspline + order + 1).real();
                            
                            Real L = special::pow_int(y / t, lambda);
                            Real mLm1 = special::pow_int(y / t, -lambda-1);
                            
                            Complex w = yws[iyknot * points + iypoint];
                            Complex B = B_y[(iyspline * (order + 1) + iyknot - iyspline) * points + iypoint];
                            
                            Real P = Pi_y[iyknot * points + iypoint];
                            Real j = ji_y[iyknot * points + iypoint];
                            
                            Real d = 1 /*damp(y, 0, distance)*/;
                            
                            M_L_Py[lambda][iyspline] += w * B * L * P * d;
                            M_L_jy[lambda][iyspline] += w * B * L * j * d;
                            M_mLm1_Py[lambda][iyspline] += w * B * mLm1 * P * d;
                            M_mLm1_jy[lambda][iyspline] += w * B * mLm1 * j * d;
                        }
                    }
                }
            }
            
            // precompute hydrogen multipoles
            cArrays rho_l1 (Nchan2), rho_l2 (Nchan1);
            for (int ichan1 = 0; ichan1 < Nchan1; ichan1++)
            {
                rho_l2[ichan1].resize(rad_->maxlambda() + 1);
                for (int lambda = 1; lambda <= rad_->maxlambda(); lambda++)
                    rho_l2[ichan1][lambda] = special::hydro_rho(ichan1 + l2 + 1, l2, ni, li, lambda);
            }
            for (int ichan2 = 0; ichan2 < Nchan2; ichan2++)
            {
                rho_l1[ichan2].resize(rad_->maxlambda() + 1);
                for (int lambda = 1; lambda <= rad_->maxlambda(); lambda++)
                    rho_l1[ichan2][lambda] = special::hydro_rho(ichan2 + l1 + 1, l1, ni, li, lambda);
            }
            
            // for all B-spline pairs (elements of the right-hand side)
            # pragma omp parallel for
            for (std::size_t ispline = 0; ispline < Nspline_inner_x * Nspline_inner_y + Nchan1 * Nspline_outer_x + Nchan2 * Nspline_outer_y; ispline++)
            {
                // contributions to the element of the right-hand side
                Complex contrib_direct = 0, contrib_exchange = 0;
                
                // get B-spline indices
                if (ispline >= Nspline_inner_x * Nspline_inner_y and ispline < Nspline_inner_x * Nspline_inner_y + Nchan1 * Nspline_outer_x)
                {
<<<<<<< HEAD
                    // r1 > Ra, r2 < Ra
                    int ixspline = (ispline - Nspline_inner_x * Nspline_inner_y) % Nspline_outer_x + Nspline_inner_x;
                    int ichan1 = (ispline - Nspline_inner_x * Nspline_inner_y) / Nspline_outer_x;
                    
                    // calculate the exchange contribution
                    for (int lambda = 1; lambda <= rad_->maxlambda(); lambda++) if (f2[lambda] != 0)
                        contrib_exchange += f2[lambda] * rho_l2[ichan1][lambda] * M_mLm1_jx[lambda][ixspline] / special::pow_int(rad_->bspline_full_x().t(ixspline + order + 1).real(), lambda + 1);
=======
                    // this is needed only for exchange contribution
                    rho_l2[ichan1].resize(rad_->maxlambda() + 1);
                    for (int lambda = 1; lambda <= rad_->maxlambda(); lambda++)
                        rho_l2[ichan1][lambda] = (Xp_[1][l2][ichan1] | Mtr_L_inner[lambda].dot(Xp));
>>>>>>> acebf100
                }
                else if (ispline >= Nspline_inner_x * Nspline_inner_y + Nchan1 * Nspline_outer_x)
                {
<<<<<<< HEAD
                    // r1 < Ra, r2 > Ra
                    int iyspline = (ispline - Nspline_inner_x * Nspline_inner_y - Nchan1 * Nspline_outer_x) % Nspline_outer_y + Nspline_inner_y;
                    int ichan2 = (ispline - Nspline_inner_x * Nspline_inner_x - Nchan1 * Nspline_outer_x) / Nspline_outer_y;
                    
                    // calculate the direct contribution
                    for (int lambda = 1; lambda <= rad_->maxlambda(); lambda++) if (f1[lambda] != 0)
                        contrib_direct += f1[lambda] * rho_l1[ichan2][lambda] * M_mLm1_jy[lambda][iyspline] / special::pow_int(rad_->bspline_full_y().t(iyspline + order + 1).real(), lambda + 1);
=======
                    // this is needed only for direct contribution
                    rho_l1[ichan2].resize(rad_->maxlambda() + 1);
                    for (int lambda = 1; lambda <= rad_->maxlambda(); lambda++)
                        rho_l1[ichan2][lambda] = (Xp_[0][l1][ichan2] | Mtr_L_inner[lambda].dot(Xp));
>>>>>>> acebf100
                }
                else /* if (ispline < Nspline_inner * Nspline_inner) */
                {
                    // r1 < Ra, r2 < Ra
                    int ixspline = ispline / Nspline_inner_y;
                    int iyspline = ispline % Nspline_inner_y;
                    
<<<<<<< HEAD
                    // non-overlapping B-splines ?
                    if (std::abs(ixspline - iyspline) > order)
                    {
                        // monopole contribution
                        if (ixspline > iyspline and f1[0] != 0)
                        {
                            contrib_direct   += f1[0] * (M_mLm1_Px[0][ixspline] * M_L_jy[0][iyspline] / rad_->bspline_full_x().t(ixspline + order + 1) - M_L_Px[0][ixspline] * M_mLm1_jy[0][iyspline] / rad_->bspline_full_y().t(iyspline + order + 1));
                            contrib_exchange += 0;
                        }
                        if (ixspline < iyspline and f2[0] != 0)
                        {
                            contrib_direct   += 0;
                            contrib_exchange += f2[0] * (M_L_jx[0][ixspline] * M_mLm1_Py[0][iyspline] / rad_->bspline_full_y().t(iyspline + order + 1) - M_mLm1_jx[0][ixspline] * M_L_Py[0][iyspline] / rad_->bspline_full_x().t(ixspline + order + 1));
                        }
=======
                    // determine inner/outer region
                    if (ispline >= Nspline_inner * Nspline_inner and ispline < Nspline_inner * Nspline_inner + Nchan1 * Nspline_outer)
                    {
                        // r1 > Ra, r2 < Ra
                        int ixspline = (ispline - Nspline_inner * Nspline_inner) % Nspline_outer + Nspline_inner;
                        int ichan1 = (ispline - Nspline_inner * Nspline_inner) / Nspline_outer;
                        
                        // calculate the exchange contribution
                        Real x = rad_->bspline_full().t(ixspline + order + 1).real(), multipole = x;
                        for (int lambda = 1; lambda <= rad_->maxlambda(); lambda++)
                        {
                            multipole *= x;
                            
                            if (f2[lambda] != 0 and inp_->exchange)
                                contrib_exchange += f2[lambda] * rho_l2[ichan1][lambda] * M_mLm1_j[lambda][ixspline] / multipole;
                        }
                    }
                    else if (ispline >= Nspline_inner * Nspline_inner + Nchan1 * Nspline_outer)
                    {
                        // r1 < Ra, r2 > Ra
                        int iyspline = (ispline - Nspline_inner * Nspline_inner - Nchan1 * Nspline_outer) % Nspline_outer + Nspline_inner;
                        int ichan2 = (ispline - Nspline_inner * Nspline_inner - Nchan1 * Nspline_outer) / Nspline_outer;
                        
                        // calculate the direct contribution
                        Real y = rad_->bspline_full().t(iyspline + order + 1).real(), multipole = y;
                        for (int lambda = 1; lambda <= rad_->maxlambda(); lambda++)
                        {
                            multipole *= y;
                            
                            if (f1[lambda] != 0)
                                contrib_direct += f1[lambda] * rho_l1[ichan2][lambda] * M_mLm1_j[lambda][iyspline] / multipole;
                        }
                    }
                    else /* i.e. ispline < Nspline_inner * Nspline_inner */
                    {
                        // r1 < Ra, r2 < Ra
                        int ixspline = ispline / Nspline_inner;
                        int iyspline = ispline % Nspline_inner;
>>>>>>> acebf100
                        
                        // multipole contributions
                        for (int lambda = 1; lambda <= rad_->maxlambda(); lambda++)
                        {
                            if (ixspline > iyspline)
                            {
                                Real scale = special::pow_int(rad_->bspline_full_y().t(iyspline + order + 1).real() / rad_->bspline_full_x().t(ixspline + order + 1).real(), lambda) / rad_->bspline_full_x().t(ixspline + order + 1).real();
                                
                                contrib_direct   += f1[lambda] * M_mLm1_Px[lambda][ixspline] * M_L_jy[lambda][iyspline] * scale;
                                contrib_exchange += f2[lambda] * M_mLm1_jx[lambda][ixspline] * M_L_Py[lambda][iyspline] * scale;
                            }
<<<<<<< HEAD
                            if (ixspline < iyspline)
=======
                            if (ixspline < iyspline and f2[0] != 0 and inp_->exchange)
>>>>>>> acebf100
                            {
                                Real scale = special::pow_int(rad_->bspline_full_x().t(ixspline + order + 1).real() / rad_->bspline_full_y().t(iyspline + order + 1).real(), lambda) / rad_->bspline_full_y().t(iyspline + order + 1).real();
                                
                                contrib_direct   += f1[lambda] * M_L_Px[lambda][ixspline] * M_mLm1_jy[lambda][iyspline] * scale;
                                contrib_exchange += f2[lambda] * M_L_jx[lambda][ixspline] * M_mLm1_Py[lambda][iyspline] * scale;
                            }
<<<<<<< HEAD
                        }
                    }
                    else
                    {
                        // for all knots
                        for (int ixknot = ixspline; ixknot <= ixspline + order and ixknot < rad_->bspline_full_x().Nreknot() - 1; ixknot++) if (rad_->bspline_full_x().t(ixknot).real() != rad_->bspline_full_x().t(ixknot + 1).real())
                        for (int iyknot = iyspline; iyknot <= iyspline + order and iyknot < rad_->bspline_full_y().Nreknot() - 1; iyknot++) if (rad_->bspline_full_y().t(iyknot).real() != rad_->bspline_full_y().t(iyknot + 1).real())
                        {
                            // off-diagonal contribution
                            if (ixknot != iyknot)
                            {
                                // for all quadrature points
                                for (int ix = 0; ix < points; ix++)
                                for (int iy = 0; iy < points; iy++)
                                {
                                    // radii
                                    Real rx = xs[ixknot * points + ix].real(), ry = ys[iyknot * points + iy].real(), rmin = std::min(rx,ry), rmax = std::max(rx,ry);
                                    
                                    // evaluated functions
                                    Complex Bx = B_x[(ixspline * (order + 1) + ixknot - ixspline) * points + ix];
                                    Complex By = B_y[(iyspline * (order + 1) + iyknot - iyspline) * points + iy];
                                    Real Pix = Pi_x[ixknot * points + ix];
                                    Real Piy = Pi_y[iyknot * points + iy];
                                    Real jix = ji_x[ixknot * points + ix];
                                    Real jiy = ji_y[iyknot * points + iy];
                                    Complex wx = xws[ixknot * points + ix];
                                    Complex wy = yws[iyknot * points + iy];
                                    
                                    // damp factor
                                    Real dampfactor = 1 /* damp(rx, ry, distance) */;
                                    
                                    // monopole contribution
                                    if (rx > ry and li == l1 and l == l2) contrib_direct   += Bx * By * (1.0_r/rx - 1.0_r/ry) * Pix * jiy * dampfactor * wx * wy;
                                    if (ry > rx and li == l2 and l == l1) contrib_exchange += Bx * By * (1.0_r/ry - 1.0_r/rx) * jix * Piy * dampfactor * wx * wy;
                                    
                                    // higher multipoles contribution
                                    for (int lambda = 1; lambda <= rad_->maxlambda(); lambda++)
                                    {
                                        Real multipole = special::pow_int(rmin/rmax, lambda) / rmax;
                                        if (f1[lambda] != 0) contrib_direct   += f1[lambda] * Bx * By * multipole * Pix * jiy * dampfactor * wx * wy;
                                        if (f2[lambda] != 0) contrib_exchange += f2[lambda] * Bx * By * multipole * jix * Piy * dampfactor * wx * wy;
                                    }
=======
                            
                            // multipole contributions
                            Real x = rad_->bspline_full().t(ixspline + order + 1).real(), y = rad_->bspline_full().t(iyspline + order + 1).real();
                            Real multipole1 = 1 / x, multipole2 = 1 / y, y_over_x = y / x, x_over_y = x / y;
                            for (int lambda = 1; lambda <= rad_->maxlambda(); lambda++)
                            {
                                multipole1 *= y_over_x;
                                multipole2 *= x_over_y;
                                
                                if (ixspline > iyspline)
                                {
                                    /* always */        contrib_direct   += f1[lambda] * M_mLm1_P[lambda][ixspline] * M_L_j[lambda][iyspline] * multipole1;
                                    if (inp_->exchange) contrib_exchange += f2[lambda] * M_mLm1_j[lambda][ixspline] * M_L_P[lambda][iyspline] * multipole1;
                                }
                                if (ixspline < iyspline)
                                {
                                    /* always */        contrib_direct   += f1[lambda] * M_L_P[lambda][ixspline] * M_mLm1_j[lambda][iyspline] * multipole2;
                                    if (inp_->exchange) contrib_exchange += f2[lambda] * M_L_j[lambda][ixspline] * M_mLm1_P[lambda][iyspline] * multipole2;
>>>>>>> acebf100
                                }
                            }
                            // diagonal contribution: needs to be integrated more carefully
                            else if (ixknot < rad_->bspline_full_x().Nreknot() - 1)
                            {
                                // for all quadrature points from the triangle x < y
                                for (int ix = 0; ix < points; ix++)
                                {
                                    cArray ys (points), yws (points), B_y (points);
                                    rad_->gaussleg_full_y().scaled_nodes_and_weights(points, xs[ixknot * points + ix], rad_->bspline_full_y().t(iyknot + 1), &ys[0], &yws[0]);
                                    rad_->bspline_full_y().B(iyspline, iyknot, points, &ys[0], &B_y[0]);
                                    
                                    for (int iy = 0; iy < points; iy++)
                                    {
                                        // radii
                                        Real rx = xs[ixknot * points + ix].real(), ry = ys[iy].real(), rmin = std::min(rx,ry), rmax = std::max(rx,ry);
                                        
                                        // evaluated functions
                                        Complex Bx = B_x[(ixspline * (order + 1) + ixknot - ixspline) * points + ix];
                                        Complex By = B_y[iy];
                                        Real Pix = Pi_x[ixknot * points + ix];
                                        gsl_sf_result piy;
                                        Real Piy = (gsl_sf_hydrogenicR_e(ni, li, 1., ry, &piy) == GSL_EUNDRFLW ? 0. : ry * piy.val);
                                        Real jix = ji_x[ixknot * points + ix];
                                        Real jiy = special::ric_j(l, ki[0] * ry);
                                        Complex wx = xws[ixknot * points + ix];
                                        Complex wy = yws[iy];
                                        
                                        // damp factor
                                        Real dampfactor = 1/*damp(rx, ry, distance)*/;
                                        
                                        // monopole contribution
                                        if (rx > ry and li == l1 and l == l2)                    contrib_direct   += Bx * By * (1.0_r/rx - 1.0_r/ry) * Pix * jiy * dampfactor * wx * wy;
                                        if (ry > rx and li == l2 and l == l1 and inp_->exchange) contrib_exchange += Bx * By * (1.0_r/ry - 1.0_r/rx) * jix * Piy * dampfactor * wx * wy;
                                        
                                        // higher multipoles contribution
                                        Real multipole = 1 / rmax, rmin_over_rmax = rmin / rmax;
                                        for (int lambda = 1; lambda <= rad_->maxlambda(); lambda++)
                                        {
                                            multipole *= rmin_over_rmax;
                                            if (f1[lambda] != 0)                    contrib_direct   += f1[lambda] * Bx * By * multipole * Pix * jiy * dampfactor * wx * wy;
                                            if (f2[lambda] != 0 and inp_->exchange) contrib_exchange += f2[lambda] * Bx * By * multipole * jix * Piy * dampfactor * wx * wy;
                                        }
                                    }
                                }
                                
                                // for all quadrature points from the triangle x > y
                                for (int ix = 0; ix < points; ix++)
                                {
<<<<<<< HEAD
                                    cArray ys (points), yws (points), B_y (points);
                                    rad_->gaussleg_full_y().scaled_nodes_and_weights(points, rad_->bspline_full_y().t(iyknot), xs[ixknot * points + ix], &ys[0], &yws[0]);
                                    rad_->bspline_full_y().B(iyspline, iyknot, points, &ys[0], &B_y[0]);
=======
                                    // for all quadrature points from the triangle x < y
                                    for (int ix = 0; ix < points; ix++)
                                    {
                                        cArray ys (points), yws (points), B_y (points);
                                        rad_->gaussleg_full().scaled_nodes_and_weights(points, xs[ixknot * points + ix], rad_->bspline_full().t(iyknot + 1), &ys[0], &yws[0]);
                                        rad_->bspline_full().B(iyspline, iyknot, points, &ys[0], &B_y[0]);
                                        
                                        for (int iy = 0; iy < points; iy++)
                                        {
                                            // radii
                                            Real rx = xs[ixknot * points + ix].real(), ry = ys[iy].real(), rmin = std::min(rx,ry), rmax = std::max(rx,ry);
                                            
                                            // evaluated functions
                                            Complex Bx = B_x[(ixspline * (order + 1) + ixknot - ixspline) * points + ix];
                                            Complex By = B_y[iy];
                                            Real Pix = Pi_x[ixknot * points + ix];
                                            Real Piy = rad_->bspline_inner().eval(Xp, ry).real();
                                            Real jix = ji_x[ixknot * points + ix];
                                            Real jiy = special::ric_j(l, ki[0] * ry);
                                            Complex wx = xws[ixknot * points + ix];
                                            Complex wy = yws[iy];
                                            
                                            // damp factor
                                            Real dampfactor = damp(rx, ry, distance);
                                            
                                            // monopole contribution
                                            if (rx > ry and li == l1 and l == l2)                    contrib_direct   += Bx * By * (1.0_r/rx - 1.0_r/ry) * Pix * jiy * dampfactor * wx * wy;
                                            if (ry > rx and li == l2 and l == l1 and inp_->exchange) contrib_exchange += Bx * By * (1.0_r/ry - 1.0_r/rx) * jix * Piy * dampfactor * wx * wy;
                                            
                                            // higher multipoles contribution
                                            Real multipole = 1 / rmax, rmin_over_rmax = rmin / rmax;
                                            for (int lambda = 1; lambda <= rad_->maxlambda(); lambda++)
                                            {
                                                multipole *= rmin_over_rmax;
                                                if (f1[lambda] != 0)                    contrib_direct   += f1[lambda] * Bx * By * multipole * Pix * jiy * dampfactor * wx * wy;
                                                if (f2[lambda] != 0 and inp_->exchange) contrib_exchange += f2[lambda] * Bx * By * multipole * jix * Piy * dampfactor * wx * wy;
                                            }
                                        }
                                    }
>>>>>>> acebf100
                                    
                                    for (int iy = 0; iy < points; iy++)
                                    {
                                        // radii
                                        Real rx = xs[ixknot * points + ix].real(), ry = ys[iy].real(), rmin = std::min(rx,ry), rmax = std::max(rx,ry);
                                        
                                        // evaluated functions
                                        Complex Bx = B_x[(ixspline * (order + 1) + ixknot - ixspline) * points + ix];
                                        Complex By = B_y[iy];
                                        Real Pix = Pi_x[ixknot * points + ix];
                                        gsl_sf_result piy;
                                        Real Piy = (gsl_sf_hydrogenicR_e(ni, li, 1., ry, &piy) == GSL_EUNDRFLW ? 0. : ry * piy.val);
                                        Real jix = ji_x[ixknot * points + ix];
                                        Real jiy = special::ric_j(l, ki[0] * ry);
                                        Complex wx = xws[ixknot * points + ix];
                                        Complex wy = yws[iy];
                                        
                                        // damp factor
                                        Real dampfactor = 1/*damp(rx, ry, distance)*/;
                                        
                                        // monopole contribution
                                        if (rx > ry and li == l1 and l == l2) contrib_direct   += Bx * By * (1.0_r/rx - 1.0_r/ry) * Pix * jiy * dampfactor * wx * wy;
                                        if (ry > rx and li == l2 and l == l1) contrib_exchange += Bx * By * (1.0_r/ry - 1.0_r/rx) * jix * Piy * dampfactor * wx * wy;
                                        
                                        // higher multipoles contribution
                                        for (int lambda = 1; lambda <= rad_->maxlambda(); lambda++)
                                        {
<<<<<<< HEAD
                                            Real multipole = special::pow_int(rmin/rmax, lambda) / rmax;
                                            if (f1[lambda] != 0) contrib_direct   += f1[lambda] * Bx * By * multipole * Pix * jiy * dampfactor * wx * wy;
                                            if (f2[lambda] != 0) contrib_exchange += f2[lambda] * Bx * By * multipole * jix * Piy * dampfactor * wx * wy;
=======
                                            // radii
                                            Real rx = xs[ixknot * points + ix].real(), ry = ys[iy].real(), rmin = std::min(rx,ry), rmax = std::max(rx,ry);
                                            
                                            // evaluated functions
                                            Complex Bx = B_x[(ixspline * (order + 1) + ixknot - ixspline) * points + ix];
                                            Complex By = B_y[iy];
                                            Real Pix = Pi_x[ixknot * points + ix];
                                            Real Piy = rad_->bspline_inner().eval(Xp, ry).real();
                                            Real jix = ji_x[ixknot * points + ix];
                                            Real jiy = special::ric_j(l, ki[0] * ry);
                                            Complex wx = xws[ixknot * points + ix];
                                            Complex wy = yws[iy];
                                            
                                            // damp factor
                                            Real dampfactor = damp(rx, ry, distance);
                                            
                                            // monopole contribution
                                            if (rx > ry and li == l1 and l == l2)                    contrib_direct   += Bx * By * (1.0_r/rx - 1.0_r/ry) * Pix * jiy * dampfactor * wx * wy;
                                            if (ry > rx and li == l2 and l == l1 and inp_->exchange) contrib_exchange += Bx * By * (1.0_r/ry - 1.0_r/rx) * jix * Piy * dampfactor * wx * wy;
                                            
                                            // higher multipoles contribution
                                            Real multipole = 1 / rmax, rmin_over_rmax = rmin / rmax;
                                            for (int lambda = 1; lambda <= rad_->maxlambda(); lambda++)
                                            {
                                                multipole *= rmin_over_rmax;
                                                if (f1[lambda] != 0)                    contrib_direct   += f1[lambda] * Bx * By * multipole * Pix * jiy * dampfactor * wx * wy;
                                                if (f2[lambda] != 0 and inp_->exchange) contrib_exchange += f2[lambda] * Bx * By * multipole * jix * Piy * dampfactor * wx * wy;
                                            }
>>>>>>> acebf100
                                        }
                                    }
                                }
                            }
                        }
                    }
                    
                }
<<<<<<< HEAD
                
                if (std::isnan(contrib_direct.real()))
                {
                    std::cout << "Nan!" << std::endl;
                    std::cout << "ispline = " << ispline << std::endl;
                }
                
                // update element of the right-hand side
                if (inp_->Zp > 0)
                {
                    chi_block[ispline] += -prefactor * contrib_direct;
                }
                else
                {
                    chi_block[ispline] += prefactor * (contrib_direct + Sign * contrib_exchange) / special::constant::sqrt_two;
                }
=======
            }
            else
            {
                HexException("Please use --exact-rhs.");
>>>>>>> acebf100
            }
        }
        
        // use the calculated block
        chi[ill] = chi_block;
        
        // optionally transfer to disk
        if (not chi.inmemory())
        {
            chi.hdfsave(ill);
            chi[ill].drop();
        }
    }
}

void NoPreconditioner::multiply (BlockArray<Complex> const & p, BlockArray<Complex> & q, MatrixSelection::Selection tri) const
{
    // shorthands
    unsigned Nspline_inner_x = rad_->bspline_inner_x().Nspline();
    unsigned Nspline_inner_y = rad_->bspline_inner_y().Nspline();
    unsigned Nspline_full_x  = rad_->bspline_full_x().Nspline();
    unsigned Nspline_full_y  = rad_->bspline_full_y().Nspline();
    unsigned Nspline_outer_x = Nspline_full_x - Nspline_inner_x;
    unsigned Nspline_outer_y = Nspline_full_y - Nspline_inner_y;
    unsigned Nang = ang_->states().size();
    
    // make sure no process is playing with the data
    par_->wait();
    
    // TODO : It is slightly more subtle to do this efficiently in out-of-core mode, so we are just
    //        loading the destination vectors here. But would it possible to rewrite the code to load
    //        only the necessary pieces of those vectors on the fly.
    
    // de-const-ed source vector reference
    BlockArray<Complex> & v = const_cast<BlockArray<Complex> &>(p);
    
    // in distributed case we first need to collect the whole source vector
    for (unsigned ill = 0; ill < Nang; ill++)
    {
        // calculate rank of the process that owns this source vector segment (use group master process)
        int owner = (ill % par_->Ngroup()) * par_->groupsize();
        
        // load the source segment from disk, if necessary
        if (par_->iproc() == owner and cmd_->outofcore)
            v.hdfload(ill);
        
        // broadcast the source segment from the owner process to all others
        par_->bcast(owner, v[ill]);
        
        // also load the destination segment
        if (par_->isMyGroupWork(ill) and cmd_->outofcore)
            q.hdfload(ill);
    }
    
    // for all angular block rows
    for (unsigned ill = 0; ill < Nang; ill++) if (par_->isMyGroupWork(ill))
    {
        std::memset(q[ill].data(), 0, q[ill].size() * sizeof(Complex));
        
        // for all angular blocks in a block row; only executed by one of the processes in a process group
        for (unsigned illp = 0; illp < Nang; illp++) if (par_->igroupproc() == (int)illp % par_->groupsize())
        {
            // determine which part of the block should be considered non-zero for a particlar selection
            MatrixSelection::Selection selection = tri;
            if (ill < illp) selection = (tri & MatrixSelection::StrictUpper ? MatrixSelection::Both : MatrixSelection::None);
            if (ill > illp) selection = (tri & MatrixSelection::StrictLower ? MatrixSelection::Both : MatrixSelection::None);
            
            // near-origin part multiplication
            if (cmd_->lightweight_full)
            {
                // only one-electron contribution; the rest is below
                calc_A_block(ill, illp, false).dot
                (
                    1.0_z, cArrayView(p[illp], 0, Nspline_inner_x * Nspline_inner_y),
                    1.0_z, cArrayView(q[ill],  0, Nspline_inner_x * Nspline_inner_y),
                    true,
                    selection
                );
            }
            else
            {
                // read matrix from disk
                if (cmd_->outofcore and cmd_->wholematrix)
                    const_cast<BlockSymBandMatrix<Complex> &>(A_blocks_[ill * Nang + illp]).hdfload();
                
                // full diagonal block multiplication
                A_blocks_[ill * Nang + illp].dot
                (
                    1.0_z, cArrayView(p[illp], 0, Nspline_inner_x * Nspline_inner_y),
                    1.0_z, cArrayView(q[ill],  0, Nspline_inner_x * Nspline_inner_y),
                    true,
                    selection
                );
                
                // release memory
                if (cmd_->outofcore and cmd_->wholematrix)
                    const_cast<BlockSymBandMatrix<Complex> &>(A_blocks_[ill * Nang + illp]).drop();
            }
            
            // channel expansion part multiplication
            if (not inp_->inner_only)
            {
                int Nchan1 = Nchan_[ill].first;     // # r1 -> inf; l2 bound
                int Nchan2 = Nchan_[ill].second;    // # r2 -> inf; l1 bound
                int Nchan1p = Nchan_[illp].first;   // # r1 -> inf; l2p bound
                int Nchan2p = Nchan_[illp].second;  // # r2 -> inf; l1p bound
                
                // r1 -> inf
                # pragma omp parallel for
                for (int m = 0; m < Nchan1; m++)
                for (int n = 0; n < Nchan1p; n++)
                {
                    // read matrix from disk
                    if (cmd_->outofcore)
                        const_cast<SymBandMatrix<Complex>&>(B1_blocks_[ill * Nang + illp][m * Nchan1p + n]).hdfload();
                    
                    // multiply
                    B1_blocks_[ill * Nang + illp][m * Nchan1p + n].dot
                    (
                        1.0_z, cArrayView(p[illp], Nspline_inner_x * Nspline_inner_y + n * Nspline_outer_x, Nspline_outer_x),
                        1.0_z, cArrayView(q[ill],  Nspline_inner_x * Nspline_inner_y + m * Nspline_outer_x, Nspline_outer_x)
                    );
                    
                    // release memory
                    if (cmd_->outofcore)
                        const_cast<SymBandMatrix<Complex>&>(B1_blocks_[ill * Nang + illp][m * Nchan1p + n]).drop();
                }
                
                // r2 -> inf
                # pragma omp parallel for
                for (int m = 0; m < Nchan2; m++)
                for (int n = 0; n < Nchan2p; n++)
                {
                    // read matrix from disk
                    if (cmd_->outofcore)
                        const_cast<SymBandMatrix<Complex>&>(B2_blocks_[ill * Nang + illp][m * Nchan2p + n]).hdfload();
                    
                    // multiply
                    B2_blocks_[ill * Nang + illp][m * Nchan2p + n].dot
                    (
                        1.0_z, cArrayView(p[illp], Nspline_inner_x * Nspline_inner_y + Nchan1p * Nspline_outer_x + n * Nspline_outer_y, Nspline_outer_y),
                        1.0_z, cArrayView(q[ill],  Nspline_inner_x * Nspline_inner_y + Nchan1  * Nspline_outer_x + m * Nspline_outer_y, Nspline_outer_y)
                    );
                    
                    // release memory
                    if (cmd_->outofcore) const_cast<SymBandMatrix<Complex>&>(B2_blocks_[ill * Nang + illp][m * Nchan2p + n]).drop();
                }
                
                // multiply by coupling matrices
                Cu_blocks_[ill * Nang + illp].dot(1.0_z, p[illp], 1.0_z, q[ill]);
                Cl_blocks_[ill * Nang + illp].dot(1.0_z, p[illp], 1.0_z, q[ill]);
            }
        }
    }
    
    // lightweight-full off-diagonal contribution
    if (cmd_->lightweight_full)
    {
        OMP_CREATE_LOCKS(Nang * Nspline_inner_x);
        
        int maxlambda = rad_->maxlambda();
        
        # pragma omp parallel for collapse (3) schedule (dynamic,1)
        for (int lambda = 0; lambda <= maxlambda; lambda++)
        for (unsigned i = 0; i < Nspline_inner_x; i++)
        for (unsigned d = 0; d <= (unsigned)inp_->order; d++)
        if (i + d < Nspline_inner_x)
        {
            unsigned k = i + d;
            
            SymBandMatrix<Complex> R = std::move(rad_->calc_R_tr_dia_block(lambda, i, k));
            
            for (unsigned ill = 0; ill < Nang; ill++) if (par_->isMyGroupWork(ill))
            for (unsigned illp = 0; illp < Nang; illp++) if (par_->igroupproc() == (int)illp % par_->groupsize())
            if (Real f = ang_->f(ill, illp, lambda))
            {
                // diagonal blocks
                if (d == 0)
                {
                    OMP_LOCK_LOCK(ill * Nspline_inner_x + i);
                    
                    R.dot
                    (
                        inp_->Zp * f, cArrayView(p[illp], i * Nspline_inner_y, Nspline_inner_y),
                        1.0_z, cArrayView(q[ill], i * Nspline_inner_y, Nspline_inner_y),
                        ill == illp ? tri : (ill < illp ? (tri & MatrixSelection::StrictUpper ? MatrixSelection::Both : MatrixSelection::None) :
                                                          (tri & MatrixSelection::StrictLower ? MatrixSelection::Both : MatrixSelection::None))
                    );
                    
                    OMP_UNLOCK_LOCK(ill * Nspline_inner_x + i);
                }
                
                // off-diagonal blocks
                else
                {
                    if (tri & MatrixSelection::StrictUpper)
                    {
                        OMP_LOCK_LOCK(ill * Nspline_inner_x + i);
                        
                        R.dot
                        (
                            inp_->Zp * f, cArrayView(p[illp], k * Nspline_inner_y, Nspline_inner_y),
                            1.0_z, cArrayView(q[ill], i * Nspline_inner_y, Nspline_inner_y)
                        );
                        
                        OMP_UNLOCK_LOCK(ill * Nspline_inner_x + i);
                    }
                    
                    if (tri & MatrixSelection::StrictLower)
                    {
                        OMP_LOCK_LOCK(ill * Nspline_inner_x + k);
                        
                        R.dot
                        (
                            inp_->Zp * f, cArrayView(p[illp], i * Nspline_inner_y, Nspline_inner_y),
                            1.0_z, cArrayView(q[ill], k * Nspline_inner_y, Nspline_inner_y)
                        );
                        
                        OMP_UNLOCK_LOCK(ill * Nspline_inner_x + k);
                    }
                }
            }
        }
        
        OMP_DELETE_LOCKS();
    }
    
    // release source vectors
    for (unsigned ill = 0; ill < Nang; ill++) if (cmd_->outofcore)
        v[ill].drop();
    
    // synchronize and release the result vectors
    for (unsigned ill = 0; ill < Nang; ill++) if (par_->isMyGroupWork(ill))
    {
        // synchronize (sum) across the group
        par_->syncsum_g(q[ill].data(), q[ill].size());
        
        // constrain
        if (const CGPreconditioner * cgprec = dynamic_cast<const CGPreconditioner*>(this))
            cgprec->CG_constrain(q[ill]);
        
        // release memory
        if (cmd_->outofcore)
        {
            if (par_->IamGroupMaster())
                q.hdfsave(ill);
            
            q[ill].drop();
        }
    }
}

void NoPreconditioner::precondition (const BlockArray< Complex >& r, BlockArray< Complex >& z) const
{
    z = r;
}

void NoPreconditioner::finish ()
{
    A_blocks_ .resize(0);
    B1_blocks_.resize(0);
    B2_blocks_.resize(0);
    Cu_blocks_.resize(0);
    Cl_blocks_.resize(0);
    
    Xp_[0].resize(0);
    Sp_[0].resize(0);
    Eb_[0].resize(0);
    
    Xp_[1].resize(0);
    Sp_[1].resize(0);
    Eb_[1].resize(0);
}

// --------------------------------------------------------------------------------- //

addClassToParentRunTimeSelectionTable(PreconditionerBase, NoPreconditioner)

// --------------------------------------------------------------------------------- //<|MERGE_RESOLUTION|>--- conflicted
+++ resolved
@@ -38,7 +38,6 @@
 #include "hex-densematrix.h"
 #include "hex-misc.h"
 #include "hex-openmp.h"
-#include "hex-symbandmatrix.h"
 
 // --------------------------------------------------------------------------------- //
 
@@ -62,30 +61,20 @@
 
 NoPreconditioner::NoPreconditioner
 (
-    CommandLine  const & cmd,
-    InputFile    const & inp,
-    Parallel     const & par,
-    AngularBasis const & ang,
-    Bspline const & bspline_x_inner,
-    Bspline const & bspline_x_full,
-    Bspline const & bspline_y_inner,
-    Bspline const & bspline_y_full
+    Parallel const & par,
+    InputFile const & inp,
+    AngularBasis const & ll,
+    Bspline const & bspline_inner,
+    Bspline const & bspline_full,
+    CommandLine const & cmd
 ) : PreconditionerBase(),
-    E_(0), cmd_(&cmd), par_(&par), inp_(&inp), ang_(&ang),
-    A_blocks_ (ang.states().size() * ang.states().size()),
-    B1_blocks_(ang.states().size() * ang.states().size()),
-    B2_blocks_(ang.states().size() * ang.states().size()),
-    Cu_blocks_(ang.states().size() * ang.states().size()),
-    Cl_blocks_(ang.states().size() * ang.states().size()),
-    rad_
-    (
-        new RadialIntegrals
-        (
-            bspline_x_inner, bspline_x_full,
-            bspline_y_inner, bspline_y_full,
-            ang.maxlambda() + 1
-        )
-    )
+    E_(0), cmd_(&cmd), par_(&par), inp_(&inp), ang_(&ll),
+    A_blocks_ (ll.states().size() * ll.states().size()),
+    B1_blocks_(ll.states().size() * ll.states().size()),
+    B2_blocks_(ll.states().size() * ll.states().size()),
+    Cu_blocks_(ll.states().size() * ll.states().size()),
+    Cl_blocks_(ll.states().size() * ll.states().size()),
+    rad_(new RadialIntegrals(bspline_inner, bspline_full, ll.maxlambda() + 1))
 {
     // nothing to do
 }
@@ -349,48 +338,31 @@
 
 BlockSymBandMatrix<Complex> NoPreconditioner::calc_A_block (int ill, int illp, bool twoel) const
 {
-    // B-spline order
-    int order = inp_->order;
-    
-    // B-spline count
-    int Nspline_inner_x = rad_->bspline_inner_x().Nspline();
-    int Nspline_inner_y = rad_->bspline_inner_y().Nspline();
-    
-    // other shorthands
-    Real Zp = inp_->Zp;
+    int Nspline_inner = rad_->bspline_inner().Nspline();
     
     // angular momenta
     int l1 = ang_->states()[ill].first;
     int l2 = ang_->states()[ill].second;
     
-    // inner region matrix
     BlockSymBandMatrix<Complex> A
     (
-        Nspline_inner_x,            // block count
-        order + 1,                  // block structure half-bandwidth
-        Nspline_inner_y,            // block size
-        order + 1,                  // block half-bandwidth
+        Nspline_inner,              // block count
+        inp_->order + 1,            // block structure half-bandwidth
+        Nspline_inner,              // block size
+        inp_->order + 1,            // block half-bandwidth
         !cmd_->outofcore,           // keep in memory?
         format("blk-A-%d-%d.ooc", ill, illp)  // scratch disk file name
     );
     
-    // sub-block of the inner region matrix
-    SymBandMatrix<Complex> subblock (Nspline_inner_y, order + 1);
-    
     // for all sub-blocks
-    # pragma omp parallel for firstprivate (subblock) if (!cmd_->outofcore)
-    for (int i = 0; i < Nspline_inner_x; i++)
-    for (int d = 0; d <= order; d++)
-    if (i + d < Nspline_inner_x)
+    # pragma omp parallel for if (!cmd_->outofcore)
+    for (int i = 0; i < Nspline_inner; i++)
+    for (int d = 0; d <= inp_->order; d++)
+    if (i + d < Nspline_inner)
     {
         int k = i + d;
         
-        subblock.data().fill(0.0_z);
-        
-        Complex Sik = rad_->S_full_x(i,k);
-        Complex Dik = rad_->D_full_x(i,k);
-        Complex Mm1ik = rad_->Mm1_tr_full_x(i,k);
-        Complex Mm2ik = rad_->Mm2_full_x(i,k);
+        SymBandMatrix<Complex> subblock (Nspline_inner, inp_->order + 1);
         
         // one-electron part
         if (ill == illp)
@@ -399,16 +371,11 @@
             (
                 [&](int j, int l)
                 {
-                    Complex Sjl = rad_->S_full_y(j,l);
-                    Complex Djl = rad_->D_full_y(j,l);
-                    Complex Mm1jl = rad_->Mm1_tr_full_y(j,l);
-                    Complex Mm2jl = rad_->Mm2_full_y(j,l);
-                    
-                    return E_ * Sik * Sjl
-                            - (0.5_z * Dik - Mm1ik) * Sjl
-                            - 0.5_r * l1 * (l1 + 1) * Mm2ik * Sjl
-                            - Sik * (0.5_z * Djl + Zp * Mm1jl)
-                            - 0.5_r * l2 * (l2 + 1) * Sik * Mm2jl;
+                    return E_ * rad_->S_full()(i,k) * rad_->S_full()(j,l)
+                            - (0.5_z * rad_->D_full()(i,k) - rad_->Mm1_tr_full()(i,k)) * rad_->S_full()(j,l)
+                            - 0.5_r * l1 * (l1 + 1) * rad_->Mm2_full()(i,k) * rad_->S_full()(j,l)
+                            - rad_->S_full()(i,k) * (0.5_z * rad_->D_full()(j,l) + inp_->Zp * rad_->Mm1_tr_full()(j,l))
+                            - 0.5_r * l2 * (l2 + 1) * rad_->S_full()(i,k) * rad_->Mm2_full()(j,l);
                 }
             );
         }
@@ -421,17 +388,17 @@
             if (not cmd_->lightweight_radial_cache)
             {
                 // use precomputed block from scratch file or from memory
-                subblock.data() += Zp * ang_->f(ill,illp,lambda) * rad_->R_tr_dia(lambda).getBlock(i * (order + 1) + d).slice(0, Nspline_inner_y * (order + 1));
+                subblock.data() += inp_->Zp * ang_->f(ill,illp,lambda) * rad_->R_tr_dia(lambda).getBlock(i * (inp_->order + 1) + d).slice(0, Nspline_inner * (inp_->order + 1));
             }
             else
             {
                 // compute the data anew
-                subblock.data() += Zp * ang_->f(ill,illp,lambda) * rad_->calc_R_tr_dia_block(lambda, i, k).data().slice(0, Nspline_inner_y * (order + 1));
+                subblock.data() += inp_->Zp * ang_->f(ill,illp,lambda) * rad_->calc_R_tr_dia_block(lambda, i, k).data().slice(0, Nspline_inner * (inp_->order + 1));
             }
         }
         
         // save block
-        A.setBlock(i * (order + 1) + d, subblock.data());
+        A.setBlock(i * (inp_->order + 1) + d, subblock.data());
     }
     
     if (cmd_->outofcore)
@@ -443,16 +410,12 @@
 void NoPreconditioner::update (Real E)
 {
     // shorthands
-    Real Zp = inp_->Zp;
     int order = inp_->order;
     int Nang = ang_->states().size();
-    int Nspline_inner_x = rad_->bspline_inner_x().Nspline();
-    int Nspline_inner_y = rad_->bspline_inner_y().Nspline();
-    int Nspline_full_x  = rad_->bspline_full_x().Nspline();
-    int Nspline_full_y  = rad_->bspline_full_y().Nspline();
-    int Nspline_outer_x = Nspline_full_x - Nspline_inner_x;
-    int Nspline_outer_y = Nspline_full_y - Nspline_inner_y;
-    std::size_t A_size = std::size_t(Nspline_inner_x) * std::size_t(Nspline_inner_y);
+    int Nspline_inner = rad_->bspline_inner().Nspline();
+    int Nspline_full  = rad_->bspline_full().Nspline();
+    int Nspline_outer = Nspline_full - Nspline_inner;
+    std::size_t A_size = std::size_t(Nspline_inner) * std::size_t(Nspline_inner);
     
     // update energy
     E_ = E;
@@ -462,35 +425,17 @@
     std::cout << "\tPrecompute matrix blocks ... " << std::flush;
     Timer t;
     
-<<<<<<< HEAD
-    // LU-factorize the overlap matrices
-    CsrMatrix<LU_int_t,Complex> csr_Sx = rad_->S_full_x().tocoo<LU_int_t>().tocsr();
-    CsrMatrix<LU_int_t,Complex> csr_Sy = rad_->S_full_y().tocoo<LU_int_t>().tocsr();
-    std::shared_ptr<LUft> lu_Sx, lu_Sy;
-    lu_Sx.reset(LUft::Choose("lapack"));
-    lu_Sy.reset(LUft::Choose("lapack"));
-    lu_Sx->factorize(csr_Sx);
-    lu_Sy->factorize(csr_Sy);
-    
-=======
->>>>>>> acebf100
     // outer one-electron overlap matrix
-    SymBandMatrix<Complex> Sx_outer (Nspline_outer_x, order + 1);
-    SymBandMatrix<Complex> Sy_outer (Nspline_outer_y, order + 1);
-    Sx_outer.populate([&](int m, int n) { return rad_->S_full_x()(Nspline_inner_x + m, Nspline_inner_x + n); });
-    Sy_outer.populate([&](int m, int n) { return rad_->S_full_y()(Nspline_inner_y + m, Nspline_inner_y + n); });
+    SymBandMatrix<Complex> S_outer (Nspline_outer, order + 1);
+    S_outer.populate([&](int m, int n) { return rad_->S_full()(Nspline_inner + m, Nspline_inner + n); });
     
     // outer one-electron derivative matrix
-    SymBandMatrix<Complex> Dx_outer (Nspline_outer_x, order + 1);
-    SymBandMatrix<Complex> Dy_outer (Nspline_outer_y, order + 1);
-    Dx_outer.populate([&](int m, int n) { return rad_->D_full_x()(Nspline_inner_x + m, Nspline_inner_x + n); });
-    Dy_outer.populate([&](int m, int n) { return rad_->D_full_y()(Nspline_inner_y + m, Nspline_inner_y + n); });
+    SymBandMatrix<Complex> D_outer (Nspline_outer, order + 1);
+    D_outer.populate([&](int m, int n) { return rad_->D_full()(Nspline_inner + m, Nspline_inner + n); });
     
     // outer one-electron centrifugal moment matrix
-    SymBandMatrix<Complex> Mm2x_outer (Nspline_outer_x, order + 1);
-    SymBandMatrix<Complex> Mm2y_outer (Nspline_outer_y, order + 1);
-    Mm2x_outer.populate([&](int m, int n) { return rad_->Mm2_full_x()(Nspline_inner_x + m, Nspline_inner_x + n); });
-    Mm2y_outer.populate([&](int m, int n) { return rad_->Mm2_full_y()(Nspline_inner_y + m, Nspline_inner_y + n); });
+    SymBandMatrix<Complex> Mm2_outer (Nspline_outer, order + 1);
+    Mm2_outer.populate([&](int m, int n) { return rad_->Mm2_full()(Nspline_inner + m, Nspline_inner + n); });
     
     // inner one-electron multipole moment matrices
     std::vector<SymBandMatrix<Complex>> Mtr_L_inner;
@@ -508,26 +453,16 @@
     }
     
     // outer one-electron multipole moment matrices
-    std::vector<SymBandMatrix<Complex>> Mtr_mLm1_outer_x, Mtr_mLm1_outer_y;
+    std::vector<SymBandMatrix<Complex>> Mtr_mLm1_outer;
     for (int lambda = 0; lambda <= rad_->maxlambda(); lambda++)
     {
-        Mtr_mLm1_outer_x.push_back(SymBandMatrix<Complex>(Nspline_outer_x, order + 1));
-        Mtr_mLm1_outer_y.push_back(SymBandMatrix<Complex>(Nspline_outer_y, order + 1));
-        
-        Mtr_mLm1_outer_x.back().populate
+        Mtr_mLm1_outer.push_back(SymBandMatrix<Complex>(Nspline_outer, order + 1));
+        Mtr_mLm1_outer.back().populate
         (
             [ & ] (int m, int n)
             {
-                return rad_->Mtr_mLm1_full_x(lambda)(Nspline_inner_x + m, Nspline_inner_x + n)
-                     * special::pow_int(rad_->bspline_full_x().t(Nspline_inner_x + std::min(m,n) + order + 1).real(), -lambda-1);
-            }
-        );
-        Mtr_mLm1_outer_y.back().populate
-        (
-            [ & ] (int m, int n)
-            {
-                return rad_->Mtr_mLm1_full_y(lambda)(Nspline_inner_y + m, Nspline_inner_y + n)
-                     * special::pow_int(rad_->bspline_full_y().t(Nspline_inner_y + std::min(m,n) + order + 1).real(), -lambda-1);
+                return rad_->Mtr_mLm1_full(lambda)(Nspline_inner + m, Nspline_inner + n)
+                     * special::pow_int(rad_->bspline_full().t(Nspline_inner + std::min(m,n) + order + 1).real(), -lambda-1);
             }
         );
     }
@@ -561,43 +496,6 @@
         int Nchan1p = Nchan_[illp].first;   // # r1 -> inf, l2p bound
         int Nchan2p = Nchan_[illp].second;  // # r2 -> inf, l1p bound
         
-<<<<<<< HEAD
-        // calculate all missing hydrogen overlaps
-        while (Spx.size() <= (unsigned)std::max(l1,l1p)) Spx.push_back(cArrays());
-        while (Spy.size() <= (unsigned)std::max(l2,l2p)) Spy.push_back(cArrays());
-        while (Xpx.size() <= (unsigned)std::max(l1,l1p)) Xpx.push_back(cArrays());
-        while (Xpy.size() <= (unsigned)std::max(l2,l2p)) Xpy.push_back(cArrays());
-        while (Spx[l1] .size() < (unsigned)Nchan2 ) Spx[l1] .push_back(cArray());
-        while (Spy[l2] .size() < (unsigned)Nchan1 ) Spy[l2] .push_back(cArray());
-        while (Spx[l1p].size() < (unsigned)Nchan2p) Spx[l1p].push_back(cArray());
-        while (Spy[l2p].size() < (unsigned)Nchan1p) Spy[l2p].push_back(cArray());
-        while (Xpx[l1] .size() < (unsigned)Nchan2 ) Xpx[l1] .push_back(cArray());
-        while (Xpy[l2] .size() < (unsigned)Nchan1 ) Xpy[l2] .push_back(cArray());
-        while (Xpx[l1p].size() < (unsigned)Nchan2p) Xpx[l1p].push_back(cArray());
-        while (Xpy[l2p].size() < (unsigned)Nchan1p) Xpy[l2p].push_back(cArray());
-        for (int n = 0; n < Nchan2; n++) if (Spx[l1][n].empty())
-        {
-            Spx[l1][n] = rad_->overlapP(rad_->bspline_full_x(), rad_->gaussleg_full_x(), l1 + n + 1, l1);
-            Xpx[l1][n] = lu_Sx->solve(Spx[l1][n]);
-        }
-        for (int n = 0; n < Nchan1; n++) if (Spy[l2][n].empty())
-        {
-            Spy[l2][n] = rad_->overlapP(rad_->bspline_full_y(), rad_->gaussleg_full_y(), l2 + n + 1, l2);
-            Xpy[l2][n] = lu_Sy->solve(Spy[l2][n]);
-        }
-        for (int n = 0; n < Nchan2p; n++) if (Spx[l1p][n].empty())
-        {
-            Spx[l1p][n] = rad_->overlapP(rad_->bspline_full_x(), rad_->gaussleg_full_x(), l1p + n + 1, l1p);
-            Xpx[l1p][n] = lu_Sx->solve(Spx[l1p][n]);
-        }
-        for (int n = 0; n < Nchan1p; n++) if (Spy[l2p][n].empty())
-        {
-            Spy[l2p][n] = rad_->overlapP(rad_->bspline_full_y(), rad_->gaussleg_full_y(), l2p + n + 1, l2p);
-            Xpy[l2p][n] = lu_Sy->solve(Spy[l2p][n]);
-        }
-        
-=======
->>>>>>> acebf100
         // initialize diagonal block of the inner problem
         // - do not precompute off-diagonal blocks in lightweight mode
         if (not cmd_->lightweight_full or ill == illp)
@@ -606,16 +504,16 @@
         // create inner-outer coupling blocks
         Cu_blocks_[ill * Nang + illp] = CooMatrix<LU_int_t,Complex>
         (
-            A_size + Nchan1  * Nspline_outer_x + Nchan2  * Nspline_outer_y,
-            A_size + Nchan1p * Nspline_outer_x + Nchan2p * Nspline_outer_y
+            A_size + (Nchan1 + Nchan2) * Nspline_outer,
+            A_size + (Nchan1p + Nchan2p) * Nspline_outer
         );
         Cl_blocks_[ill * Nang + illp] = CooMatrix<LU_int_t,Complex>
         (
-            A_size + Nchan1  * Nspline_outer_x + Nchan2  * Nspline_outer_y,
-            A_size + Nchan1p * Nspline_outer_x + Nchan2p * Nspline_outer_y
+            A_size + (Nchan1 + Nchan2) * Nspline_outer,
+            A_size + (Nchan1p + Nchan2p) * Nspline_outer
         );
         
-        // setup extended inner-outer problem
+        // setup stretched inner-outer problem
         if (not inp_->inner_only)
         {
             // outer problem matrix : r2 -> inf, r1 bound
@@ -623,23 +521,19 @@
             for (int m = 0; m < Nchan2; m++)
             for (int n = 0; n < Nchan2p; n++)
             {
-                SymBandMatrix<Complex> subblock (Nspline_outer_y, order + 1);
+                SymBandMatrix<Complex> subblock (Nspline_outer, order + 1);
                 
                 // channel-diagonal contribution
                 if (ill == illp and m == n)
                 {
-                    subblock += (E_ + 1.0_z / (2.0_z * (l1 + m + 1.0_r) * (l1 + m + 1.0_r))) * Sy_outer
-                             - 0.5_z * Dy_outer
-                             - 0.5_z * (l2 * (l2 + 1.0_r)) * Mm2y_outer;
+                    subblock += (E_ + 1.0_z / (2.0_z * (l1 + m + 1.0_r) * (l1 + m + 1.0_r))) * S_outer
+                             - 0.5_z * D_outer
+                             - 0.5_z * (l2 * (l2 + 1.0_r)) * Mm2_outer;
                 }
                 
                 // channel-offdiagonal contribution
                 for (int lambda = 1; lambda <= rad_->maxlambda(); lambda++) if (ang_->f(ill,illp,lambda) != 0.0_r)
-<<<<<<< HEAD
-                    subblock += Complex(Zp * ang_->f(ill,illp,lambda) * special::hydro_rho(l1 + m + 1, l1, l1p + n + 1, l1p, lambda)) * Mtr_mLm1_outer_y[lambda];
-=======
                     subblock += inp_->Zp * ang_->f(ill,illp,lambda) * (Xp_[0][l1p][n] | Mtr_L_inner[lambda].dot(Xp_[0][l1][m])) * Mtr_mLm1_outer[lambda];
->>>>>>> acebf100
                 
                 // use the block
                 B2_blocks_[ill * Nang + illp][m * Nchan2p + n].hdflink(format("blk-B2-%d-%d-%d-%d.ooc", ill, illp, m, n));
@@ -656,23 +550,19 @@
             for (int m = 0; m < Nchan1; m++)
             for (int n = 0; n < Nchan1p; n++)
             {
-                SymBandMatrix<Complex> subblock (Nspline_outer_x, order + 1);
+                SymBandMatrix<Complex> subblock (Nspline_outer, order + 1);
                 
                 // channel-diagonal contribution
                 if (ill == illp and m == n)
                 {
-                    subblock += (E_ + 1.0_z / (2.0_z * (l2 + m + 1.0_r) * (l2 + m + 1.0_r))) * Sx_outer
-                             - 0.5_z * Dx_outer
-                             - 0.5_z * (l1 * (l1 + 1.0_r)) * Mm2x_outer;
+                    subblock += (E_ + 1.0_z / (2.0_z * (l2 + m + 1.0_r) * (l2 + m + 1.0_r))) * S_outer
+                             - 0.5_z * D_outer
+                             - 0.5_z * (l1 * (l1 + 1.0_r)) * Mm2_outer;
                 }
                 
                 // channel-offdiagonal contribution
                 for (int lambda = 1; lambda <= rad_->maxlambda(); lambda++) if (ang_->f(ill,illp,lambda) != 0.0_r)
-<<<<<<< HEAD
-                    subblock += Complex(Zp * ang_->f(ill,illp,lambda) * special::hydro_rho(l2 + m + 1, l2, l2p + n + 1, l2p, lambda)) * Mtr_mLm1_outer_x[lambda];
-=======
                     subblock += inp_->Zp * ang_->f(ill,illp,lambda) * (Xp_[1][l2p][n] | Mtr_L_inner[lambda].dot(Xp_[1][l2][m])) * Mtr_mLm1_outer[lambda];
->>>>>>> acebf100
                 
                 // use the block
                 B1_blocks_[ill * Nang + illp][m * Nchan1p + n].hdflink(format("blk-B1-%d-%d-%d-%d.ooc", ill, illp, m, n));
@@ -685,165 +575,133 @@
             }
             
             // transition area r2 > r1, upper : psi_kl expressed in terms of F_nl for 'l' out of inner area
-            for (int i = 0; i < Nspline_inner_x; i++)
-            for (int j = 0; j < Nspline_inner_y; j++) // *
-            for (int k = std::max(0, i - order); k <= std::min(i + order, Nspline_inner_x - 1); k++)
-            for (int l = Nspline_inner_y; l <= j + order; l++)
+            for (int i = 0; i < Nspline_inner; i++)
+            for (int j = 0; j < Nspline_inner; j++) // *
+            for (int k = std::max(0, i - order); k <= std::min(i + order, Nspline_inner - 1); k++)
+            for (int l = Nspline_inner; l <= j + order; l++)
             for (int n = 0; n < Nchan2p; n++)
             {
-                std::size_t row = i * Nspline_inner_y + j;
-                std::size_t col = A_size + (Nchan1p + n) * Nspline_outer_y + (l - Nspline_inner_y);
+                std::size_t row = i * Nspline_inner + j;
+                std::size_t col = A_size + (Nchan1p + n) * Nspline_outer + (l - Nspline_inner);
                 
                 Complex elem = 0; // A_ij,kl Xp_nk
                 
                 if (ill == illp)
                 {
-                    elem += E_ * rad_->S_full_x(i,k) * rad_->S_full_y(j,l)
-                         - 0.5_r * rad_->D_full_x(i,k) * rad_->S_full_y(j,l)
-                         - 0.5_r * rad_->S_full_x(i,k) * rad_->D_full_y(j,l)
-                         - 0.5_r * (l1 * (l1 + 1.0_r)) * rad_->Mm2_full_x(i,k) * rad_->S_full_y(j,l)
-                         - 0.5_r * (l2 * (l2 + 1.0_r)) * rad_->S_full_x(i,k) * rad_->Mm2_full_y(j,l)
-                         + rad_->Mm1_tr_full_x(i,k) * rad_->S_full_y(j,l)
-                         - inp_->Zp * rad_->S_full_x(i,k) * rad_->Mm1_tr_full_y(j,l);
-                }
-                
-                Real r1 = rad_->bspline_full_x().t(std::min(i,k) + order + 1).real();
-                Real r2 = rad_->bspline_full_y().t(std::min(j,l) + order + 1).real();
+                    elem += E_ * rad_->S_full()(i,k) * rad_->S_full()(j,l)
+                         - 0.5_r * rad_->D_full()(i,k) * rad_->S_full()(j,l)
+                         - 0.5_r * rad_->S_full()(i,k) * rad_->D_full()(j,l)
+                         - 0.5_r * (l1 * (l1 + 1.0_r)) * rad_->Mm2_full()(i,k) * rad_->S_full()(j,l)
+                         - 0.5_r * (l2 * (l2 + 1.0_r)) * rad_->S_full()(i,k) * rad_->Mm2_full()(j,l)
+                         + rad_->Mm1_tr_full()(i,k) * rad_->S_full()(j,l)
+                         - inp_->Zp * rad_->S_full()(i,k) * rad_->Mm1_tr_full()(j,l);
+                }
+                
+                Real r1 = rad_->bspline_full().t(std::min(i,k) + order + 1).real();
+                Real r2 = rad_->bspline_full().t(std::min(j,l) + order + 1).real();
                 
                 for (int lambda = 0; lambda <= rad_->maxlambda(); lambda++) if (ang_->f(ill,illp,lambda) != 0)
                 {
-<<<<<<< HEAD
-                    Real scale = special::pow_int(r1/r2, lambda) / r2;
-                    elem += Zp * ang_->f(ill,illp,lambda) * scale * rad_->Mtr_L_full_x(lambda,i,k) * rad_->Mtr_mLm1_full_y(lambda,j,l);
-                }
-                
-                Cu_blocks_[ill * Nang + illp].add(row, col, Xpx[l1p][n][k] * elem);
-=======
                     Real multipole = special::pow_int(r1/r2, lambda) / r2;
                     elem += inp_->Zp * ang_->f(ill,illp,lambda) * multipole * rad_->Mtr_L_full(lambda)(i,k) * rad_->Mtr_mLm1_full(lambda)(j,l);
                 }
                 
                 Cu_blocks_[ill * Nang + illp].add(row, col, Xp_[0][l1p][n][k] * elem);
->>>>>>> acebf100
             }
             
             // transition area r1 > r2, upper : psi_kl expressed in terms of F_nk for 'k' out of inner area
-            for (int i = 0; i < Nspline_inner_x; i++)
-            for (int j = 0; j < Nspline_inner_y; j++) // *
-            for (int k = Nspline_inner_x; k <= i + order; k++)
-            for (int l = std::max(0, j - order); l <= std::min(j + order, Nspline_inner_y - 1); l++)
+            for (int i = 0; i < Nspline_inner; i++)
+            for (int j = 0; j < Nspline_inner; j++) // *
+            for (int k = Nspline_inner; k <= i + order; k++)
+            for (int l = std::max(0, j - order); l <= std::min(j + order, Nspline_inner - 1); l++)
             for (int n = 0; n < Nchan1p; n++)
             {
-                std::size_t row = i * Nspline_inner_x + j;
-                std::size_t col = A_size + n * Nspline_outer_x + (k - Nspline_inner_x);
+                std::size_t row = i * Nspline_inner + j;
+                std::size_t col = A_size + n * Nspline_outer + (k - Nspline_inner);
                 
                 Complex elem = 0; // A_ij,kl Xp_nl
                 
                 if (ill == illp)
                 {
-                    elem += E_ * rad_->S_full_x(i,k) * rad_->S_full_y(j,l)
-                         - 0.5_r * rad_->D_full_x(i,k) * rad_->S_full_y(j,l)
-                         - 0.5_r * rad_->S_full_x(i,k) * rad_->D_full_y(j,l)
-                         - 0.5_r * (l1 * (l1 + 1.0_r)) * rad_->Mm2_full_x(i,k) * rad_->S_full_y(j,l)
-                         - 0.5_r * (l2 * (l2 + 1.0_r)) * rad_->S_full_x(i,k) * rad_->Mm2_full_y(j,l)
-                         + rad_->Mm1_tr_full_x(i,k) * rad_->S_full_y(j,l)
-                         - Zp * rad_->S_full_x(i,k) * rad_->Mm1_tr_full_y(j,l);
-                }
-                
-                Real r1 = rad_->bspline_full_x().t(std::min(i,k) + order + 1).real();
-                Real r2 = rad_->bspline_full_y().t(std::min(j,l) + order + 1).real();
+                    elem += E_ * rad_->S_full()(i,k) * rad_->S_full()(j,l)
+                         - 0.5_r * rad_->D_full()(i,k) * rad_->S_full()(j,l)
+                         - 0.5_r * rad_->S_full()(i,k) * rad_->D_full()(j,l)
+                         - 0.5_r * (l1 * (l1 + 1.0_r)) * rad_->Mm2_full()(i,k) * rad_->S_full()(j,l)
+                         - 0.5_r * (l2 * (l2 + 1.0_r)) * rad_->S_full()(i,k) * rad_->Mm2_full()(j,l)
+                         + rad_->Mm1_tr_full()(i,k) * rad_->S_full()(j,l)
+                         - inp_->Zp * rad_->S_full()(i,k) * rad_->Mm1_tr_full()(j,l);
+                }
+                
+                Real r1 = rad_->bspline_full().t(std::min(i,k) + order + 1).real();
+                Real r2 = rad_->bspline_full().t(std::min(j,l) + order + 1).real();
                 
                 for (int lambda = 0; lambda <= rad_->maxlambda(); lambda++) if (ang_->f(ill,illp,lambda) != 0)
                 {
-<<<<<<< HEAD
-                    Real scale = special::pow_int(r2/r1, lambda) / r1;
-                    elem += Zp * ang_->f(ill,illp,lambda) * scale * rad_->Mtr_mLm1_full_x(lambda,i,k) * rad_->Mtr_L_full_y(lambda,j,l);
-                }
-                
-                Cu_blocks_[ill * Nang + illp].add(row, col, Xpy[l2p][n][l] * elem);
-=======
                     Real multipole = special::pow_int(r2/r1, lambda) / r1;
                     elem += inp_->Zp * ang_->f(ill,illp,lambda) * multipole * rad_->Mtr_mLm1_full(lambda)(i,k) * rad_->Mtr_L_full(lambda)(j,l);
                 }
                 
                 Cu_blocks_[ill * Nang + illp].add(row, col, Xp_[1][l2p][n][l] * elem);
->>>>>>> acebf100
             }
             
             // transition area r2 > r1, lower : F_nl expressed in terms of psi_kl for 'l' out of outer area
             for (int m = 0; m < Nchan2; m++)
             for (int n = 0; n < Nchan2p; n++)
-            for (int j = Nspline_inner_y; j < Nspline_full_y; j++) // *
-            for (int k = 0; k < Nspline_inner_x; k++)
-            for (int l = j - order; l < Nspline_inner_y; l++)
-            {
-                std::size_t row = A_size + (Nchan1 + m) * Nspline_outer_y + (j - Nspline_inner_y);
-                std::size_t col = k * Nspline_inner_y + l;
+            for (int j = Nspline_inner; j < Nspline_full; j++) // *
+            for (int k = 0; k < Nspline_inner; k++)
+            for (int l = j - order; l < Nspline_inner; l++)
+            {
+                std::size_t row = A_size + (Nchan1 + m) * Nspline_outer + (j - Nspline_inner);
+                std::size_t col = k * Nspline_inner + l;
                 
                 Complex elem = 0; // B_mj,nl Sp_nk
                 
                 if (ill == illp and m == n)
                 {
-                    elem += (E_ + 0.5_r / ((n + l1 + 1) * (n + l1 + 1))) * rad_->S_full_y(j,l)
-                         - 0.5_r * rad_->D_full_y(j,l)
-                         - 0.5_r * (l2 * (l2 + 1.0_r)) * rad_->Mm2_full_y(j,l);
-                }
-                
-                Real r2 = rad_->bspline_full_y().t(std::min(j,l) + order + 1).real();
+                    elem += (E_ + 0.5_r / ((n + l1 + 1) * (n + l1 + 1))) * rad_->S_full()(j,l)
+                         - 0.5_r * rad_->D_full()(j,l)
+                         - 0.5_r * (l2 * (l2 + 1.0_r)) * rad_->Mm2_full()(j,l);
+                }
+                
+                Real r2 = rad_->bspline_full().t(std::min(j,l) + order + 1).real();
                 
                 for (int lambda = 1; lambda <= rad_->maxlambda(); lambda++) if (ang_->f(ill,illp,lambda) != 0)
                 {
-<<<<<<< HEAD
-                    Real scale = special::pow_int(1/r2, lambda + 1);
-                    elem += Zp * ang_->f(ill,illp,lambda) * scale * rad_->Mtr_mLm1_full_y(lambda,j,l) * special::hydro_rho(m + l1 + 1, l1, n + l1p + 1, l1p, lambda);
-                }
-                
-                Cl_blocks_[ill * Nang + illp].add(row, col, Spx[l1p][n][k] * elem);
-=======
                     Real multipole = special::pow_int(1/r2, lambda + 1);
                     elem += inp_->Zp * ang_->f(ill,illp,lambda) * multipole * rad_->Mtr_mLm1_full(lambda)(j,l) * (Xp_[0][l1p][n] | Mtr_L_inner[lambda].dot(Xp_[0][l1][m]));
                 }
                 
                 Cl_blocks_[ill * Nang + illp].add(row, col, Sp_[0][l1p][n][k] * elem);
->>>>>>> acebf100
             }
             
             // transition area r1 > r2, lower : F_nk expressed in terms of psi_kl for 'k' out of outer area
             for (int m = 0; m < Nchan1; m++)
             for (int n = 0; n < Nchan1p; n++)
-            for (int i = Nspline_inner_x; i < Nspline_full_x; i++) // *
-            for (int k = i - order; k < Nspline_inner_x; k++)
-            for (int l = 0; l < Nspline_inner_y; l++)
-            {
-                std::size_t row = A_size + m * Nspline_outer_x + (i - Nspline_inner_x);
-                std::size_t col = k * Nspline_inner_y + l;
+            for (int i = Nspline_inner; i < Nspline_full; i++) // *
+            for (int k = i - order; k < Nspline_inner; k++)
+            for (int l = 0; l < Nspline_inner; l++)
+            {
+                std::size_t row = A_size + m * Nspline_outer + (i - Nspline_inner);
+                std::size_t col = k * Nspline_inner + l;
                 
                 Complex elem = 0; // B_mi,nk Sp_nl
                 
                 if (ill == illp and m == n)
                 {
-                    elem += (E_ + 0.5_r / ((n + l2 + 1) * (n + l2 + 1))) * rad_->S_full_x(i,k)
-                         - 0.5_r * rad_->D_full_x(i,k)
-                         - 0.5_r * (l1 * (l1 + 1.0_r)) * rad_->Mm2_full_x(i,k);
-                }
-                
-                Real r1 = rad_->bspline_full_x().t(std::min(i,k) + order + 1).real();
+                    elem += (E_ + 0.5_r / ((n + l2 + 1) * (n + l2 + 1))) * rad_->S_full()(i,k)
+                         - 0.5_r * rad_->D_full()(i,k)
+                         - 0.5_r * (l1 * (l1 + 1.0_r)) * rad_->Mm2_full()(i,k);
+                }
+                
+                Real r1 = rad_->bspline_full().t(std::min(i,k) + order + 1).real();
                 
                 for (int lambda = 1; lambda <= rad_->maxlambda(); lambda++) if (ang_->f(ill,illp,lambda) != 0)
                 {
-<<<<<<< HEAD
-                    Real scale = special::pow_int(1/r1, lambda + 1);
-                    elem += Zp * ang_->f(ill,illp,lambda) * scale * rad_->Mtr_mLm1_full_x(lambda,i,k) * special::hydro_rho(m + l2 + 1, l2, n + l2p + 1, l2p, lambda);
-                }
-                
-                Cl_blocks_[ill * Nang + illp].add(row, col, Spy[l2p][n][l] * elem);
-=======
                     Real multipole = special::pow_int(1/r1, lambda + 1);
                     elem += inp_->Zp * ang_->f(ill,illp,lambda) * multipole * rad_->Mtr_mLm1_full(lambda)(i,k) * (Xp_[1][l2p][n] | Mtr_L_inner[lambda].dot(Xp_[1][l2][m]));
                 }
                 
                 Cl_blocks_[ill * Nang + illp].add(row, col, Sp_[1][l2p][n][l] * elem);
->>>>>>> acebf100
             }
         }
     }
@@ -860,37 +718,28 @@
     int mi = std::get<2>(inp_->instates[instate]);
     
     // shorthands
-    int order = inp_->order;
-    std::size_t Nspline_inner_x = rad_->bspline_inner_x().Nspline();
-    std::size_t Nspline_inner_y = rad_->bspline_inner_y().Nspline();
-    std::size_t Nspline_full_x  = rad_->bspline_full_x ().Nspline();
-    std::size_t Nspline_full_y  = rad_->bspline_full_y ().Nspline();
-    std::size_t Nspline_outer_x = Nspline_full_x - Nspline_inner_x;
-    std::size_t Nspline_outer_y = Nspline_full_y - Nspline_inner_y;
+    int order = rad_->bspline_inner().order();
+    std::size_t Nspline_inner = rad_->bspline_inner().Nspline();
+    std::size_t Nspline_full  = rad_->bspline_full ().Nspline();
+    std::size_t Nspline_outer = Nspline_full - Nspline_inner;
     
     // impact momentum
     rArray ki = { std::sqrt(inp_->Etot[ie] + 1.0_r/(ni*ni)) };
     
     // calculate LU-decomposition of the overlap matrix
-    CsrMatrix<LU_int_t,Complex> Sx_csr_full = rad_->S_full_x().tocoo<LU_int_t>().tocsr();
-    CsrMatrix<LU_int_t,Complex> Sy_csr_full = rad_->S_full_y().tocoo<LU_int_t>().tocsr();
-    std::shared_ptr<LUft> lu_Sx_full;
-    std::shared_ptr<LUft> lu_Sy_full;
-    lu_Sx_full.reset(LUft::Choose("lapack"));
-    lu_Sy_full.reset(LUft::Choose("lapack"));
-    lu_Sx_full->factorize(Sx_csr_full);
-    lu_Sy_full->factorize(Sy_csr_full);
+    CsrMatrix<LU_int_t,Complex> S_csr_full = rad_->S_full().tocoo<LU_int_t>().tocsr();
+    std::shared_ptr<LUft> lu_S_full;
+    lu_S_full.reset(LUft::Choose("lapack"));
+    lu_S_full->factorize(S_csr_full);
     
     // j-overlaps of shape [Nangmom × Nspline]
-    cArray ji_overlaps_full_x = rad_->overlapj(rad_->bspline_full_x(), rad_->gaussleg_full_x(), inp_->maxell, ki, cmd_->fast_bessel);
-    cArray ji_overlaps_full_y = rad_->overlapj(rad_->bspline_full_y(), rad_->gaussleg_full_y(), inp_->maxell, ki, cmd_->fast_bessel);
-    if (not std::isfinite(ji_overlaps_full_x.norm()) or not std::isfinite(ji_overlaps_full_y.norm()))
+    cArray ji_overlaps_full = rad_->overlapj(rad_->bspline_full(), rad_->gaussleg_full(), inp_->maxell, ki, weightEdgeDamp(rad_->bspline_full()), cmd_->fast_bessel);
+    if (not std::isfinite(ji_overlaps_full.norm()))
         HexException("Unable to compute Riccati-Bessel function B-spline overlaps!");
     
     // j-expansions
-    cArray ji_expansion_full_x = lu_Sx_full->solve(ji_overlaps_full_x, inp_->maxell + 1);
-    cArray ji_expansion_full_y = lu_Sy_full->solve(ji_overlaps_full_y, inp_->maxell + 1);
-    if (not std::isfinite(ji_expansion_full_x.norm()) or not std::isfinite(ji_expansion_full_y.norm()))
+    cArray ji_expansion_full = lu_S_full->solve(ji_overlaps_full, inp_->maxell + 1);
+    if (not std::isfinite(ji_expansion_full.norm()))
         HexException("Unable to expand Riccati-Bessel function in B-splines!");
     
     // get the initial bound pseudo-state B-spline expansion
@@ -924,7 +773,7 @@
         int Nchan2 = Nchan_[ill].second;    // r2 -> inf, l1 bound
         
         // setup storage
-        cArray chi_block (Nspline_inner_x * Nspline_inner_y + Nchan1 * Nspline_outer_x + Nchan2 * Nspline_outer_y);
+        cArray chi_block (Nspline_inner * Nspline_inner + (Nchan1 + Nchan2) * Nspline_outer);
         
         // for all allowed angular momenta (by momentum composition) of the projectile
         for (int l = std::abs(li - ang_->L()); l <= li + ang_->L(); l++)
@@ -956,88 +805,9 @@
                     HexException("Invalid result of computef(%d,%d,%d,%d,%d,%d)\n", lambda,l1,l2,l,li,inp_->L);
             }
             
-            // quadrature degree
-            int points = order + li + l + 1;
-            
-            // precompute quadrature nodes and weights
-            cArray xs ((rad_->bspline_full_x().Nreknot() - 1) * points), xws ((rad_->bspline_full_x().Nreknot() - 1) * points);
-            cArray ys ((rad_->bspline_full_y().Nreknot() - 1) * points), yws ((rad_->bspline_full_y().Nreknot() - 1) * points);
-            # pragma omp parallel for
-            for (int ixknot = 0; ixknot < rad_->bspline_full_x().Nreknot() - 1; ixknot++)
-                rad_->gaussleg_full_x().scaled_nodes_and_weights(points, rad_->bspline_full_x().t(ixknot), rad_->bspline_full_x().t(ixknot + 1), &xs[ixknot * points], &xws[ixknot * points]);
-            # pragma omp parallel for
-            for (int iyknot = 0; iyknot < rad_->bspline_full_y().Nreknot() - 1; iyknot++)
-                rad_->gaussleg_full_y().scaled_nodes_and_weights(points, rad_->bspline_full_y().t(iyknot), rad_->bspline_full_y().t(iyknot + 1), &ys[iyknot * points], &yws[iyknot * points]);
-            
-            // precompute B-splines
-            cArray B_x (rad_->bspline_full_x().Nspline() * (order + 1) * points);
-            cArray B_y (rad_->bspline_full_y().Nspline() * (order + 1) * points);
-            # pragma omp parallel for
-            for (int ixspline = 0; ixspline < rad_->bspline_full_x().Nspline(); ixspline++)
-            for (int ixknot = ixspline; ixknot <= ixspline + order and ixknot < rad_->bspline_full_x().Nreknot() - 1; ixknot++)
-                rad_->bspline_full_x().B(ixspline, ixknot, points, &xs[ixknot * points], &B_x[(ixspline * (order + 1) + ixknot - ixspline) * points]);
-            # pragma omp parallel for
-            for (int iyspline = 0; iyspline < rad_->bspline_full_y().Nspline(); iyspline++)
-            for (int iyknot = iyspline; iyknot <= iyspline + order and iyknot < rad_->bspline_full_y().Nreknot() - 1; iyknot++)
-                rad_->bspline_full_y().B(iyspline, iyknot, points, &ys[iyknot * points], &B_y[(iyspline * (order + 1) + iyknot - iyspline) * points]);
-            
-            // precompute radial functions and Riccati-Bessel functions
-            rArray Pi_x ((rad_->bspline_full_x().Nreknot() - 1) * points), ji_x ((rad_->bspline_full_x().Nreknot() - 1) * points);
-            rArray Pi_y ((rad_->bspline_full_y().Nreknot() - 1) * points), ji_y ((rad_->bspline_full_y().Nreknot() - 1) * points);
-            # pragma omp parallel for
-            for (unsigned ix = 0; ix < xs.size(); ix++)
-            {
-<<<<<<< HEAD
-                gsl_sf_result Pi;
-                Pi_x[ix] = (gsl_sf_hydrogenicR_e(ni, li, 1., xs[ix].real(), &Pi) == GSL_EUNDRFLW ? 0. : xs[ix].real() * Pi.val);
-                ji_x[ix] = special::ric_j(l, ki[0] * xs[ix].real());
-            }
-            # pragma omp parallel for
-            for (unsigned iy = 0; iy < ys.size(); iy++)
-            {
-                gsl_sf_result Pi;
-                Pi_y[iy] = (gsl_sf_hydrogenicR_e(ni, li, 1., ys[iy].real(), &Pi) == GSL_EUNDRFLW ? 0. : ys[iy].real() * Pi.val);
-                ji_y[iy] = special::ric_j(l, ki[0] * ys[iy].real());
-            }
-            
-            // precompute integral moments
-            cArrays M_L_Px (rad_->maxlambda() + 1), M_mLm1_Px (rad_->maxlambda() + 1), M_L_jx (rad_->maxlambda() + 1), M_mLm1_jx (rad_->maxlambda() + 1);
-            cArrays M_L_Py (rad_->maxlambda() + 1), M_mLm1_Py (rad_->maxlambda() + 1), M_L_jy (rad_->maxlambda() + 1), M_mLm1_jy (rad_->maxlambda() + 1);
-            for (int lambda = 0; lambda <= rad_->maxlambda(); lambda++)
-            {
-                M_L_Px[lambda].resize(Nspline_full_x); M_mLm1_Px[lambda].resize(Nspline_full_x);
-                M_L_jx[lambda].resize(Nspline_full_x); M_mLm1_jx[lambda].resize(Nspline_full_x);
-                
-                # pragma omp parallel for
-                for (int ixspline = 0; ixspline < (int)Nspline_full_x; ixspline++)
-                {
-                    for (int ixknot = ixspline; ixknot < std::min(ixspline + order + 1, rad_->bspline_full_x().Nreknot() - 1); ixknot++)
-                    if (rad_->bspline_full_x().t(ixknot).real() != rad_->bspline_full_x().t(ixknot + 1).real())
-                    {
-                        for (int ixpoint = 0; ixpoint < points; ixpoint++)
-                        {
-                            Real x = xs[ixknot * points + ixpoint].real();
-                            Real t = rad_->bspline_full_x().t(ixspline + order + 1).real();
-                            
-                            Real L = special::pow_int(x / t, lambda);
-                            Real mLm1 = special::pow_int(x / t, -lambda-1);
-                            
-                            Complex w = xws[ixknot * points + ixpoint];
-                            Complex B = B_x[(ixspline * (order + 1) + ixknot - ixspline) * points + ixpoint];
-                            
-                            Real P = Pi_x[ixknot * points + ixpoint];
-                            Real j = ji_x[ixknot * points + ixpoint];
-                            
-                            Real d = 1 /*damp(x, 0, distance)*/;
-                            
-                            M_L_Px[lambda][ixspline] += w * B * L * P * d;
-                            M_L_jx[lambda][ixspline] += w * B * L * j * d;
-                            M_mLm1_Px[lambda][ixspline] += w * B * mLm1 * P * d;
-                            M_mLm1_jx[lambda][ixspline] += w * B * mLm1 * j * d;
-                        }
-                    }
-                }
-=======
+            // calculate the right-hand side
+            if (cmd_->exact_rhs)
+            {
                 // quadrature degree
                 int points = order + li + l + 1;
                 
@@ -1063,126 +833,73 @@
                 # pragma omp parallel for
                 for (unsigned ix = 0; ix < xs.size(); ix++)
                     ji_x[ix] = special::ric_j(l, ki[0] * xs[ix].real());
->>>>>>> acebf100
-                
-                M_L_Py[lambda].resize(Nspline_full_y); M_mLm1_Py[lambda].resize(Nspline_full_y);
-                M_L_jy[lambda].resize(Nspline_full_y); M_mLm1_jy[lambda].resize(Nspline_full_y);
-                
-                # pragma omp parallel for
-                for (int iyspline = 0; iyspline < (int)Nspline_full_y; iyspline++)
-                {
-                    for (int iyknot = iyspline; iyknot < std::min(iyspline + order + 1, rad_->bspline_full_y().Nreknot() - 1); iyknot++)
-                    if (rad_->bspline_full_y().t(iyknot).real() != rad_->bspline_full_y().t(iyknot + 1).real())
+                
+                // damping distance
+                Real distance = rad_->bspline_full().R0();
+                
+                // precompute integral moments
+                cArrays M_L_P (rad_->maxlambda() + 1), M_mLm1_P (rad_->maxlambda() + 1);
+                cArrays M_L_j (rad_->maxlambda() + 1), M_mLm1_j (rad_->maxlambda() + 1);
+                for (int lambda = 0; lambda <= rad_->maxlambda(); lambda++)
+                {
+                    M_L_P[lambda].resize(Nspline_full); M_mLm1_P[lambda].resize(Nspline_full);
+                    M_L_j[lambda].resize(Nspline_full); M_mLm1_j[lambda].resize(Nspline_full);
+                    
+                    # pragma omp parallel for
+                    for (int ispline = 0; ispline < (int)Nspline_full; ispline++)
                     {
-<<<<<<< HEAD
-                        for (int iypoint = 0; iypoint < points; iypoint++)
-=======
                         for (int iknot = ispline; iknot < std::min(ispline + order + 1, rad_->bspline_full().Nreknot() - 1); iknot++)
                         if (rad_->bspline_full().t(iknot).real() != rad_->bspline_full().t(iknot + 1).real())
->>>>>>> acebf100
                         {
-                            Real y = ys[iyknot * points + iypoint].real();
-                            Real t = rad_->bspline_full_y().t(iyspline + order + 1).real();
-                            
-                            Real L = special::pow_int(y / t, lambda);
-                            Real mLm1 = special::pow_int(y / t, -lambda-1);
-                            
-                            Complex w = yws[iyknot * points + iypoint];
-                            Complex B = B_y[(iyspline * (order + 1) + iyknot - iyspline) * points + iypoint];
-                            
-                            Real P = Pi_y[iyknot * points + iypoint];
-                            Real j = ji_y[iyknot * points + iypoint];
-                            
-                            Real d = 1 /*damp(y, 0, distance)*/;
-                            
-                            M_L_Py[lambda][iyspline] += w * B * L * P * d;
-                            M_L_jy[lambda][iyspline] += w * B * L * j * d;
-                            M_mLm1_Py[lambda][iyspline] += w * B * mLm1 * P * d;
-                            M_mLm1_jy[lambda][iyspline] += w * B * mLm1 * j * d;
+                            for (int ipoint = 0; ipoint < points; ipoint++)
+                            {
+                                Real x = xs[iknot * points + ipoint].real();
+                                Real t = rad_->bspline_full().t(ispline + order + 1).real();
+                                
+                                Real L = special::pow_int(x / t, lambda);
+                                Real mLm1 = special::pow_int(x / t, -lambda-1);
+                                
+                                Complex w = xws[iknot * points + ipoint];
+                                Complex B = B_x[(ispline * (order + 1) + iknot - ispline) * points + ipoint];
+                                
+                                Real P = Pi_x[iknot * points + ipoint];
+                                Real j = ji_x[iknot * points + ipoint];
+                                
+                                Real d = damp(x, 0, distance);
+                                
+                                M_L_P[lambda][ispline] += w * B * L * P * d;
+                                M_L_j[lambda][ispline] += w * B * L * j * d;
+                                M_mLm1_P[lambda][ispline] += w * B * mLm1 * P * d;
+                                M_mLm1_j[lambda][ispline] += w * B * mLm1 * j * d;
+                            }
                         }
                     }
                 }
-            }
-            
-            // precompute hydrogen multipoles
-            cArrays rho_l1 (Nchan2), rho_l2 (Nchan1);
-            for (int ichan1 = 0; ichan1 < Nchan1; ichan1++)
-            {
-                rho_l2[ichan1].resize(rad_->maxlambda() + 1);
-                for (int lambda = 1; lambda <= rad_->maxlambda(); lambda++)
-                    rho_l2[ichan1][lambda] = special::hydro_rho(ichan1 + l2 + 1, l2, ni, li, lambda);
-            }
-            for (int ichan2 = 0; ichan2 < Nchan2; ichan2++)
-            {
-                rho_l1[ichan2].resize(rad_->maxlambda() + 1);
-                for (int lambda = 1; lambda <= rad_->maxlambda(); lambda++)
-                    rho_l1[ichan2][lambda] = special::hydro_rho(ichan2 + l1 + 1, l1, ni, li, lambda);
-            }
-            
-            // for all B-spline pairs (elements of the right-hand side)
-            # pragma omp parallel for
-            for (std::size_t ispline = 0; ispline < Nspline_inner_x * Nspline_inner_y + Nchan1 * Nspline_outer_x + Nchan2 * Nspline_outer_y; ispline++)
-            {
-                // contributions to the element of the right-hand side
-                Complex contrib_direct = 0, contrib_exchange = 0;
-                
-                // get B-spline indices
-                if (ispline >= Nspline_inner_x * Nspline_inner_y and ispline < Nspline_inner_x * Nspline_inner_y + Nchan1 * Nspline_outer_x)
-                {
-<<<<<<< HEAD
-                    // r1 > Ra, r2 < Ra
-                    int ixspline = (ispline - Nspline_inner_x * Nspline_inner_y) % Nspline_outer_x + Nspline_inner_x;
-                    int ichan1 = (ispline - Nspline_inner_x * Nspline_inner_y) / Nspline_outer_x;
-                    
-                    // calculate the exchange contribution
-                    for (int lambda = 1; lambda <= rad_->maxlambda(); lambda++) if (f2[lambda] != 0)
-                        contrib_exchange += f2[lambda] * rho_l2[ichan1][lambda] * M_mLm1_jx[lambda][ixspline] / special::pow_int(rad_->bspline_full_x().t(ixspline + order + 1).real(), lambda + 1);
-=======
+                
+                // precompute hydrogen multipoles
+                cArrays rho_l1 (Nchan2), rho_l2 (Nchan1);
+                for (int ichan1 = 0; ichan1 < Nchan1; ichan1++)
+                {
                     // this is needed only for exchange contribution
                     rho_l2[ichan1].resize(rad_->maxlambda() + 1);
                     for (int lambda = 1; lambda <= rad_->maxlambda(); lambda++)
                         rho_l2[ichan1][lambda] = (Xp_[1][l2][ichan1] | Mtr_L_inner[lambda].dot(Xp));
->>>>>>> acebf100
-                }
-                else if (ispline >= Nspline_inner_x * Nspline_inner_y + Nchan1 * Nspline_outer_x)
-                {
-<<<<<<< HEAD
-                    // r1 < Ra, r2 > Ra
-                    int iyspline = (ispline - Nspline_inner_x * Nspline_inner_y - Nchan1 * Nspline_outer_x) % Nspline_outer_y + Nspline_inner_y;
-                    int ichan2 = (ispline - Nspline_inner_x * Nspline_inner_x - Nchan1 * Nspline_outer_x) / Nspline_outer_y;
-                    
-                    // calculate the direct contribution
-                    for (int lambda = 1; lambda <= rad_->maxlambda(); lambda++) if (f1[lambda] != 0)
-                        contrib_direct += f1[lambda] * rho_l1[ichan2][lambda] * M_mLm1_jy[lambda][iyspline] / special::pow_int(rad_->bspline_full_y().t(iyspline + order + 1).real(), lambda + 1);
-=======
+                }
+                for (int ichan2 = 0; ichan2 < Nchan2; ichan2++)
+                {
                     // this is needed only for direct contribution
                     rho_l1[ichan2].resize(rad_->maxlambda() + 1);
                     for (int lambda = 1; lambda <= rad_->maxlambda(); lambda++)
                         rho_l1[ichan2][lambda] = (Xp_[0][l1][ichan2] | Mtr_L_inner[lambda].dot(Xp));
->>>>>>> acebf100
-                }
-                else /* if (ispline < Nspline_inner * Nspline_inner) */
-                {
-                    // r1 < Ra, r2 < Ra
-                    int ixspline = ispline / Nspline_inner_y;
-                    int iyspline = ispline % Nspline_inner_y;
+                }
+                
+                // for all B-spline pairs (elements of the right-hand side)
+                # pragma omp parallel for schedule(dynamic,Nspline_inner)
+                for (std::size_t ispline = 0; ispline < Nspline_inner * Nspline_inner + (Nchan1 + Nchan2) * Nspline_outer; ispline++)
+                {
+                    // contributions to the element of the right-hand side
+                    Complex contrib_direct = 0, contrib_exchange = 0;
                     
-<<<<<<< HEAD
-                    // non-overlapping B-splines ?
-                    if (std::abs(ixspline - iyspline) > order)
-                    {
-                        // monopole contribution
-                        if (ixspline > iyspline and f1[0] != 0)
-                        {
-                            contrib_direct   += f1[0] * (M_mLm1_Px[0][ixspline] * M_L_jy[0][iyspline] / rad_->bspline_full_x().t(ixspline + order + 1) - M_L_Px[0][ixspline] * M_mLm1_jy[0][iyspline] / rad_->bspline_full_y().t(iyspline + order + 1));
-                            contrib_exchange += 0;
-                        }
-                        if (ixspline < iyspline and f2[0] != 0)
-                        {
-                            contrib_direct   += 0;
-                            contrib_exchange += f2[0] * (M_L_jx[0][ixspline] * M_mLm1_Py[0][iyspline] / rad_->bspline_full_y().t(iyspline + order + 1) - M_mLm1_jx[0][ixspline] * M_L_Py[0][iyspline] / rad_->bspline_full_x().t(ixspline + order + 1));
-                        }
-=======
                     // determine inner/outer region
                     if (ispline >= Nspline_inner * Nspline_inner and ispline < Nspline_inner * Nspline_inner + Nchan1 * Nspline_outer)
                     {
@@ -1221,73 +938,21 @@
                         // r1 < Ra, r2 < Ra
                         int ixspline = ispline / Nspline_inner;
                         int iyspline = ispline % Nspline_inner;
->>>>>>> acebf100
                         
-                        // multipole contributions
-                        for (int lambda = 1; lambda <= rad_->maxlambda(); lambda++)
+                        // non-overlapping B-splines ?
+                        if (std::abs(ixspline - iyspline) > order)
                         {
-                            if (ixspline > iyspline)
+                            // monopole contribution
+                            if (ixspline > iyspline and f1[0] != 0)
                             {
-                                Real scale = special::pow_int(rad_->bspline_full_y().t(iyspline + order + 1).real() / rad_->bspline_full_x().t(ixspline + order + 1).real(), lambda) / rad_->bspline_full_x().t(ixspline + order + 1).real();
-                                
-                                contrib_direct   += f1[lambda] * M_mLm1_Px[lambda][ixspline] * M_L_jy[lambda][iyspline] * scale;
-                                contrib_exchange += f2[lambda] * M_mLm1_jx[lambda][ixspline] * M_L_Py[lambda][iyspline] * scale;
+                                contrib_direct   += f1[0] * (M_mLm1_P[0][ixspline] * M_L_j[0][iyspline] / rad_->bspline_full().t(ixspline + order + 1) - M_L_P[0][ixspline] * M_mLm1_j[0][iyspline] / rad_->bspline_full().t(iyspline + order + 1));
+                                contrib_exchange += 0;
                             }
-<<<<<<< HEAD
-                            if (ixspline < iyspline)
-=======
                             if (ixspline < iyspline and f2[0] != 0 and inp_->exchange)
->>>>>>> acebf100
                             {
-                                Real scale = special::pow_int(rad_->bspline_full_x().t(ixspline + order + 1).real() / rad_->bspline_full_y().t(iyspline + order + 1).real(), lambda) / rad_->bspline_full_y().t(iyspline + order + 1).real();
-                                
-                                contrib_direct   += f1[lambda] * M_L_Px[lambda][ixspline] * M_mLm1_jy[lambda][iyspline] * scale;
-                                contrib_exchange += f2[lambda] * M_L_jx[lambda][ixspline] * M_mLm1_Py[lambda][iyspline] * scale;
+                                contrib_direct   += 0;
+                                contrib_exchange += f2[0] * (M_L_j[0][ixspline] * M_mLm1_P[0][iyspline] / rad_->bspline_full().t(iyspline + order + 1) - M_mLm1_j[0][ixspline] * M_L_P[0][iyspline] / rad_->bspline_full().t(ixspline + order + 1));
                             }
-<<<<<<< HEAD
-                        }
-                    }
-                    else
-                    {
-                        // for all knots
-                        for (int ixknot = ixspline; ixknot <= ixspline + order and ixknot < rad_->bspline_full_x().Nreknot() - 1; ixknot++) if (rad_->bspline_full_x().t(ixknot).real() != rad_->bspline_full_x().t(ixknot + 1).real())
-                        for (int iyknot = iyspline; iyknot <= iyspline + order and iyknot < rad_->bspline_full_y().Nreknot() - 1; iyknot++) if (rad_->bspline_full_y().t(iyknot).real() != rad_->bspline_full_y().t(iyknot + 1).real())
-                        {
-                            // off-diagonal contribution
-                            if (ixknot != iyknot)
-                            {
-                                // for all quadrature points
-                                for (int ix = 0; ix < points; ix++)
-                                for (int iy = 0; iy < points; iy++)
-                                {
-                                    // radii
-                                    Real rx = xs[ixknot * points + ix].real(), ry = ys[iyknot * points + iy].real(), rmin = std::min(rx,ry), rmax = std::max(rx,ry);
-                                    
-                                    // evaluated functions
-                                    Complex Bx = B_x[(ixspline * (order + 1) + ixknot - ixspline) * points + ix];
-                                    Complex By = B_y[(iyspline * (order + 1) + iyknot - iyspline) * points + iy];
-                                    Real Pix = Pi_x[ixknot * points + ix];
-                                    Real Piy = Pi_y[iyknot * points + iy];
-                                    Real jix = ji_x[ixknot * points + ix];
-                                    Real jiy = ji_y[iyknot * points + iy];
-                                    Complex wx = xws[ixknot * points + ix];
-                                    Complex wy = yws[iyknot * points + iy];
-                                    
-                                    // damp factor
-                                    Real dampfactor = 1 /* damp(rx, ry, distance) */;
-                                    
-                                    // monopole contribution
-                                    if (rx > ry and li == l1 and l == l2) contrib_direct   += Bx * By * (1.0_r/rx - 1.0_r/ry) * Pix * jiy * dampfactor * wx * wy;
-                                    if (ry > rx and li == l2 and l == l1) contrib_exchange += Bx * By * (1.0_r/ry - 1.0_r/rx) * jix * Piy * dampfactor * wx * wy;
-                                    
-                                    // higher multipoles contribution
-                                    for (int lambda = 1; lambda <= rad_->maxlambda(); lambda++)
-                                    {
-                                        Real multipole = special::pow_int(rmin/rmax, lambda) / rmax;
-                                        if (f1[lambda] != 0) contrib_direct   += f1[lambda] * Bx * By * multipole * Pix * jiy * dampfactor * wx * wy;
-                                        if (f2[lambda] != 0) contrib_exchange += f2[lambda] * Bx * By * multipole * jix * Piy * dampfactor * wx * wy;
-                                    }
-=======
                             
                             // multipole contributions
                             Real x = rad_->bspline_full().t(ixspline + order + 1).real(), y = rad_->bspline_full().t(iyspline + order + 1).real();
@@ -1306,37 +971,37 @@
                                 {
                                     /* always */        contrib_direct   += f1[lambda] * M_L_P[lambda][ixspline] * M_mLm1_j[lambda][iyspline] * multipole2;
                                     if (inp_->exchange) contrib_exchange += f2[lambda] * M_L_j[lambda][ixspline] * M_mLm1_P[lambda][iyspline] * multipole2;
->>>>>>> acebf100
                                 }
                             }
-                            // diagonal contribution: needs to be integrated more carefully
-                            else if (ixknot < rad_->bspline_full_x().Nreknot() - 1)
+                        }
+                        else
+                        {
+                            // for all knots
+                            for (int ixknot = ixspline; ixknot <= ixspline + order and ixknot < rad_->bspline_full().Nreknot() - 1; ixknot++) if (rad_->bspline_full().t(ixknot).real() != rad_->bspline_full().t(ixknot + 1).real())
+                            for (int iyknot = iyspline; iyknot <= iyspline + order and iyknot < rad_->bspline_full().Nreknot() - 1; iyknot++) if (rad_->bspline_full().t(iyknot).real() != rad_->bspline_full().t(iyknot + 1).real())
                             {
-                                // for all quadrature points from the triangle x < y
-                                for (int ix = 0; ix < points; ix++)
+                                // off-diagonal contribution
+                                if (ixknot != iyknot)
                                 {
-                                    cArray ys (points), yws (points), B_y (points);
-                                    rad_->gaussleg_full_y().scaled_nodes_and_weights(points, xs[ixknot * points + ix], rad_->bspline_full_y().t(iyknot + 1), &ys[0], &yws[0]);
-                                    rad_->bspline_full_y().B(iyspline, iyknot, points, &ys[0], &B_y[0]);
-                                    
+                                    // for all quadrature points
+                                    for (int ix = 0; ix < points; ix++)
                                     for (int iy = 0; iy < points; iy++)
                                     {
                                         // radii
-                                        Real rx = xs[ixknot * points + ix].real(), ry = ys[iy].real(), rmin = std::min(rx,ry), rmax = std::max(rx,ry);
+                                        Real rx = xs[ixknot * points + ix].real(), ry = xs[iyknot * points + iy].real(), rmin = std::min(rx,ry), rmax = std::max(rx,ry);
                                         
                                         // evaluated functions
                                         Complex Bx = B_x[(ixspline * (order + 1) + ixknot - ixspline) * points + ix];
-                                        Complex By = B_y[iy];
+                                        Complex By = B_x[(iyspline * (order + 1) + iyknot - iyspline) * points + iy];
                                         Real Pix = Pi_x[ixknot * points + ix];
-                                        gsl_sf_result piy;
-                                        Real Piy = (gsl_sf_hydrogenicR_e(ni, li, 1., ry, &piy) == GSL_EUNDRFLW ? 0. : ry * piy.val);
+                                        Real Piy = Pi_x[iyknot * points + iy];
                                         Real jix = ji_x[ixknot * points + ix];
-                                        Real jiy = special::ric_j(l, ki[0] * ry);
+                                        Real jiy = ji_x[iyknot * points + iy];
                                         Complex wx = xws[ixknot * points + ix];
-                                        Complex wy = yws[iy];
+                                        Complex wy = xws[iyknot * points + iy];
                                         
                                         // damp factor
-                                        Real dampfactor = 1/*damp(rx, ry, distance)*/;
+                                        Real dampfactor = damp(rx, ry, distance);
                                         
                                         // monopole contribution
                                         if (rx > ry and li == l1 and l == l2)                    contrib_direct   += Bx * By * (1.0_r/rx - 1.0_r/ry) * Pix * jiy * dampfactor * wx * wy;
@@ -1352,15 +1017,9 @@
                                         }
                                     }
                                 }
-                                
-                                // for all quadrature points from the triangle x > y
-                                for (int ix = 0; ix < points; ix++)
+                                // diagonal contribution: needs to be integrated more carefully
+                                else if (ixknot < rad_->bspline_full().Nreknot() - 1)
                                 {
-<<<<<<< HEAD
-                                    cArray ys (points), yws (points), B_y (points);
-                                    rad_->gaussleg_full_y().scaled_nodes_and_weights(points, rad_->bspline_full_y().t(iyknot), xs[ixknot * points + ix], &ys[0], &yws[0]);
-                                    rad_->bspline_full_y().B(iyspline, iyknot, points, &ys[0], &B_y[0]);
-=======
                                     // for all quadrature points from the triangle x < y
                                     for (int ix = 0; ix < points; ix++)
                                     {
@@ -1400,39 +1059,16 @@
                                             }
                                         }
                                     }
->>>>>>> acebf100
                                     
-                                    for (int iy = 0; iy < points; iy++)
+                                    // for all quadrature points from the triangle x > y
+                                    for (int ix = 0; ix < points; ix++)
                                     {
-                                        // radii
-                                        Real rx = xs[ixknot * points + ix].real(), ry = ys[iy].real(), rmin = std::min(rx,ry), rmax = std::max(rx,ry);
+                                        cArray ys (points), yws (points), B_y (points);
+                                        rad_->gaussleg_full().scaled_nodes_and_weights(points, rad_->bspline_full().t(iyknot), xs[ixknot * points + ix], &ys[0], &yws[0]);
+                                        rad_->bspline_full().B(iyspline, iyknot, points, &ys[0], &B_y[0]);
                                         
-                                        // evaluated functions
-                                        Complex Bx = B_x[(ixspline * (order + 1) + ixknot - ixspline) * points + ix];
-                                        Complex By = B_y[iy];
-                                        Real Pix = Pi_x[ixknot * points + ix];
-                                        gsl_sf_result piy;
-                                        Real Piy = (gsl_sf_hydrogenicR_e(ni, li, 1., ry, &piy) == GSL_EUNDRFLW ? 0. : ry * piy.val);
-                                        Real jix = ji_x[ixknot * points + ix];
-                                        Real jiy = special::ric_j(l, ki[0] * ry);
-                                        Complex wx = xws[ixknot * points + ix];
-                                        Complex wy = yws[iy];
-                                        
-                                        // damp factor
-                                        Real dampfactor = 1/*damp(rx, ry, distance)*/;
-                                        
-                                        // monopole contribution
-                                        if (rx > ry and li == l1 and l == l2) contrib_direct   += Bx * By * (1.0_r/rx - 1.0_r/ry) * Pix * jiy * dampfactor * wx * wy;
-                                        if (ry > rx and li == l2 and l == l1) contrib_exchange += Bx * By * (1.0_r/ry - 1.0_r/rx) * jix * Piy * dampfactor * wx * wy;
-                                        
-                                        // higher multipoles contribution
-                                        for (int lambda = 1; lambda <= rad_->maxlambda(); lambda++)
+                                        for (int iy = 0; iy < points; iy++)
                                         {
-<<<<<<< HEAD
-                                            Real multipole = special::pow_int(rmin/rmax, lambda) / rmax;
-                                            if (f1[lambda] != 0) contrib_direct   += f1[lambda] * Bx * By * multipole * Pix * jiy * dampfactor * wx * wy;
-                                            if (f2[lambda] != 0) contrib_exchange += f2[lambda] * Bx * By * multipole * jix * Piy * dampfactor * wx * wy;
-=======
                                             // radii
                                             Real rx = xs[ixknot * points + ix].real(), ry = ys[iy].real(), rmin = std::min(rx,ry), rmax = std::max(rx,ry);
                                             
@@ -1461,7 +1097,6 @@
                                                 if (f1[lambda] != 0)                    contrib_direct   += f1[lambda] * Bx * By * multipole * Pix * jiy * dampfactor * wx * wy;
                                                 if (f2[lambda] != 0 and inp_->exchange) contrib_exchange += f2[lambda] * Bx * By * multipole * jix * Piy * dampfactor * wx * wy;
                                             }
->>>>>>> acebf100
                                         }
                                     }
                                 }
@@ -1469,30 +1104,20 @@
                         }
                     }
                     
-                }
-<<<<<<< HEAD
-                
-                if (std::isnan(contrib_direct.real()))
-                {
-                    std::cout << "Nan!" << std::endl;
-                    std::cout << "ispline = " << ispline << std::endl;
-                }
-                
-                // update element of the right-hand side
-                if (inp_->Zp > 0)
-                {
-                    chi_block[ispline] += -prefactor * contrib_direct;
-                }
-                else
-                {
-                    chi_block[ispline] += prefactor * (contrib_direct + Sign * contrib_exchange) / special::constant::sqrt_two;
-                }
-=======
+                    // update element of the right-hand side
+                    if (inp_->Zp > 0)
+                    {
+                        chi_block[ispline] += -prefactor * contrib_direct;
+                    }
+                    else
+                    {
+                        chi_block[ispline] += prefactor * (contrib_direct + Sign * contrib_exchange) / special::constant::sqrt_two;
+                    }
+                }
             }
             else
             {
                 HexException("Please use --exact-rhs.");
->>>>>>> acebf100
             }
         }
         
@@ -1511,12 +1136,9 @@
 void NoPreconditioner::multiply (BlockArray<Complex> const & p, BlockArray<Complex> & q, MatrixSelection::Selection tri) const
 {
     // shorthands
-    unsigned Nspline_inner_x = rad_->bspline_inner_x().Nspline();
-    unsigned Nspline_inner_y = rad_->bspline_inner_y().Nspline();
-    unsigned Nspline_full_x  = rad_->bspline_full_x().Nspline();
-    unsigned Nspline_full_y  = rad_->bspline_full_y().Nspline();
-    unsigned Nspline_outer_x = Nspline_full_x - Nspline_inner_x;
-    unsigned Nspline_outer_y = Nspline_full_y - Nspline_inner_y;
+    unsigned Nspline_inner = rad_->bspline_inner().Nspline();
+    unsigned Nspline_full  = rad_->bspline_full().Nspline();
+    unsigned Nspline_outer = Nspline_full - Nspline_inner;
     unsigned Nang = ang_->states().size();
     
     // make sure no process is playing with the data
@@ -1566,8 +1188,8 @@
                 // only one-electron contribution; the rest is below
                 calc_A_block(ill, illp, false).dot
                 (
-                    1.0_z, cArrayView(p[illp], 0, Nspline_inner_x * Nspline_inner_y),
-                    1.0_z, cArrayView(q[ill],  0, Nspline_inner_x * Nspline_inner_y),
+                    1.0_z, cArrayView(p[illp], 0, Nspline_inner * Nspline_inner),
+                    1.0_z, cArrayView(q[ill], 0, Nspline_inner * Nspline_inner),
                     true,
                     selection
                 );
@@ -1581,8 +1203,8 @@
                 // full diagonal block multiplication
                 A_blocks_[ill * Nang + illp].dot
                 (
-                    1.0_z, cArrayView(p[illp], 0, Nspline_inner_x * Nspline_inner_y),
-                    1.0_z, cArrayView(q[ill],  0, Nspline_inner_x * Nspline_inner_y),
+                    1.0_z, cArrayView(p[illp], 0, Nspline_inner * Nspline_inner),
+                    1.0_z, cArrayView(q[ill], 0, Nspline_inner * Nspline_inner),
                     true,
                     selection
                 );
@@ -1612,8 +1234,8 @@
                     // multiply
                     B1_blocks_[ill * Nang + illp][m * Nchan1p + n].dot
                     (
-                        1.0_z, cArrayView(p[illp], Nspline_inner_x * Nspline_inner_y + n * Nspline_outer_x, Nspline_outer_x),
-                        1.0_z, cArrayView(q[ill],  Nspline_inner_x * Nspline_inner_y + m * Nspline_outer_x, Nspline_outer_x)
+                        1.0_z, cArrayView(p[illp], Nspline_inner * Nspline_inner + n * Nspline_outer, Nspline_outer),
+                        1.0_z, cArrayView(q[ill], Nspline_inner * Nspline_inner + m * Nspline_outer, Nspline_outer)
                     );
                     
                     // release memory
@@ -1633,8 +1255,8 @@
                     // multiply
                     B2_blocks_[ill * Nang + illp][m * Nchan2p + n].dot
                     (
-                        1.0_z, cArrayView(p[illp], Nspline_inner_x * Nspline_inner_y + Nchan1p * Nspline_outer_x + n * Nspline_outer_y, Nspline_outer_y),
-                        1.0_z, cArrayView(q[ill],  Nspline_inner_x * Nspline_inner_y + Nchan1  * Nspline_outer_x + m * Nspline_outer_y, Nspline_outer_y)
+                        1.0_z, cArrayView(p[illp], Nspline_inner * Nspline_inner + (Nchan1p + n) * Nspline_outer, Nspline_outer),
+                        1.0_z, cArrayView(q[ill], Nspline_inner * Nspline_inner + (Nchan1 + m) * Nspline_outer, Nspline_outer)
                     );
                     
                     // release memory
@@ -1651,15 +1273,15 @@
     // lightweight-full off-diagonal contribution
     if (cmd_->lightweight_full)
     {
-        OMP_CREATE_LOCKS(Nang * Nspline_inner_x);
+        OMP_CREATE_LOCKS(Nang * Nspline_inner);
         
         int maxlambda = rad_->maxlambda();
         
         # pragma omp parallel for collapse (3) schedule (dynamic,1)
         for (int lambda = 0; lambda <= maxlambda; lambda++)
-        for (unsigned i = 0; i < Nspline_inner_x; i++)
+        for (unsigned i = 0; i < Nspline_inner; i++)
         for (unsigned d = 0; d <= (unsigned)inp_->order; d++)
-        if (i + d < Nspline_inner_x)
+        if (i + d < Nspline_inner)
         {
             unsigned k = i + d;
             
@@ -1672,17 +1294,17 @@
                 // diagonal blocks
                 if (d == 0)
                 {
-                    OMP_LOCK_LOCK(ill * Nspline_inner_x + i);
+                    OMP_LOCK_LOCK(ill * Nspline_inner + i);
                     
                     R.dot
                     (
-                        inp_->Zp * f, cArrayView(p[illp], i * Nspline_inner_y, Nspline_inner_y),
-                        1.0_z, cArrayView(q[ill], i * Nspline_inner_y, Nspline_inner_y),
+                        inp_->Zp * f, cArrayView(p[illp], i * Nspline_inner, Nspline_inner),
+                        1.0_z, cArrayView(q[ill], i * Nspline_inner, Nspline_inner),    
                         ill == illp ? tri : (ill < illp ? (tri & MatrixSelection::StrictUpper ? MatrixSelection::Both : MatrixSelection::None) :
                                                           (tri & MatrixSelection::StrictLower ? MatrixSelection::Both : MatrixSelection::None))
                     );
                     
-                    OMP_UNLOCK_LOCK(ill * Nspline_inner_x + i);
+                    OMP_UNLOCK_LOCK(ill * Nspline_inner + i);
                 }
                 
                 // off-diagonal blocks
@@ -1690,28 +1312,28 @@
                 {
                     if (tri & MatrixSelection::StrictUpper)
                     {
-                        OMP_LOCK_LOCK(ill * Nspline_inner_x + i);
+                        OMP_LOCK_LOCK(ill * Nspline_inner + i);
                         
                         R.dot
                         (
-                            inp_->Zp * f, cArrayView(p[illp], k * Nspline_inner_y, Nspline_inner_y),
-                            1.0_z, cArrayView(q[ill], i * Nspline_inner_y, Nspline_inner_y)
+                            inp_->Zp * f, cArrayView(p[illp], k * Nspline_inner, Nspline_inner),
+                            1.0_z, cArrayView(q[ill], i * Nspline_inner, Nspline_inner)
                         );
                         
-                        OMP_UNLOCK_LOCK(ill * Nspline_inner_x + i);
+                        OMP_UNLOCK_LOCK(ill * Nspline_inner + i);
                     }
                     
                     if (tri & MatrixSelection::StrictLower)
                     {
-                        OMP_LOCK_LOCK(ill * Nspline_inner_x + k);
+                        OMP_LOCK_LOCK(ill * Nspline_inner + k);
                         
                         R.dot
                         (
-                            inp_->Zp * f, cArrayView(p[illp], i * Nspline_inner_y, Nspline_inner_y),
-                            1.0_z, cArrayView(q[ill], k * Nspline_inner_y, Nspline_inner_y)
+                            inp_->Zp * f, cArrayView(p[illp], i * Nspline_inner, Nspline_inner),
+                            1.0_z, cArrayView(q[ill], k * Nspline_inner, Nspline_inner)
                         );
                         
-                        OMP_UNLOCK_LOCK(ill * Nspline_inner_x + k);
+                        OMP_UNLOCK_LOCK(ill * Nspline_inner + k);
                     }
                 }
             }
