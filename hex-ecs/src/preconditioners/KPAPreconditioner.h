--- conflicted
+++ resolved
@@ -76,7 +76,6 @@
         // constructor
         KPACGPreconditioner
         (
-<<<<<<< HEAD
             CommandLine  const & cmd,
             InputFile    const & inp,
             Parallel     const & par,
@@ -91,19 +90,8 @@
                 bspline_x_inner, bspline_x_full,
                 bspline_y_inner, bspline_y_full
             ),
-            prec_atom_(inp.maxell + 1),
-            prec_proj_(inp.maxell + 1),
             refcount_atom_(inp.maxell + 1, 0),
             refcount_proj_(inp.maxell + 1, 0)
-=======
-            Parallel const & par,
-            InputFile const & inp,
-            AngularBasis const & ll,
-            Bspline const & bspline_inner,
-            Bspline const & bspline_full,
-            CommandLine const & cmd
-        ) : CGPreconditioner(par, inp, ll, bspline_inner, bspline_full, cmd)
->>>>>>> acebf100
         {
 #ifdef _OPENMP
             omp_init_lock(&lck_);
@@ -144,12 +132,7 @@
         void unlock_kpa_access () const;
         
         // preconditioner data
-<<<<<<< HEAD
-        mutable std::vector<Data> prec_atom_, prec_proj_;
-        mutable std::vector<unsigned> refcount_atom_, refcount_proj_;
-=======
         mutable iArray refcount_atom_, refcount_proj_;
->>>>>>> acebf100
         
         // memory access lock
 #ifdef _OPENMP
