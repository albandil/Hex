--- conflicted
+++ resolved
@@ -61,99 +61,8 @@
     refcount_atom_.resize(Hl_[0].size());
     refcount_proj_.resize(Hl_[1].size());
     
-<<<<<<< HEAD
-        // compose list of angular momenta NEEDED by this MPI node
-        std::set<int> needed_l;
-        for (int l = 0; l <= inp_->maxell; l++)
-        {
-            // check if this angular momentum is needed by some of the blocks owned by this process
-            bool need_this_l = false;
-            for (unsigned ill = 0; ill < ang_->states().size(); ill++)
-            {
-                if (par_->isMyWork(ill) and (ang_->states()[ill].first == l or ang_->states()[ill].second == l))
-                    need_this_l = true;
-            }
-            
-            // append the 'l' if needed
-            if (need_this_l)
-                needed_l.insert(l);
-        }
-        
-        // compose list of angular momenta that this MPI node will COMPUTE
-        std::set<int> comp_l;
-        for (int l = 0; l <= inp_->maxell; l++)
-        {
-            // compute l-th preconditioner matrices if either
-            // a) nodes share scratch and even distribution assigns l-th preconditioner matrices to this node, or
-            if (cmd_->shared_scratch and par_->isMyWork(l))
-                comp_l.insert(l);
-            // b) nodes do not share scratch and this node will need l-th preconditioner matrices
-            if (not cmd_->shared_scratch and needed_l.find(l) != needed_l.end())
-                comp_l.insert(l);
-        }
-        
-    //
-    // Check presence of the preconditioner data
-    //
-        
-        // status array indicating necessity to calculate the preconditioner matrix for given 'l'
-        Array<bool> done_atom (inp_->maxell + 1, true), done_proj (inp_->maxell + 1, true);
-        
-        // "to compute matrices": link them to scratch disk files and check presence
-        for (int l : comp_l)
-        {
-            prec_atom_[l].hdflink(format("kpa-%d-%.4lx.hdf",l,rad_->bspline_inner_x().hash()).c_str());
-            prec_proj_[l].hdflink(format("kpa-%d-%.4lx.hdf",l,rad_->bspline_inner_y().hash()).c_str());
-            done_atom[l] = prec_atom_[l].hdfcheck();
-            done_atom[l] = prec_proj_[l].hdfcheck();
-        }
-        
-        // "needed matrices": link them to scratch disk files and check presence, load if present
-        for (int l : needed_l)
-        {
-            prec_atom_[l].hdflink(format("kpa-%d-%.4lx.hdf",l,rad_->bspline_inner_x().hash()).c_str());
-            prec_proj_[l].hdflink(format("kpa-%d-%.4lx.hdf",l,rad_->bspline_inner_y().hash()).c_str());
-            done_atom[l] = prec_atom_[l].hdfcheck();
-            done_proj[l] = prec_proj_[l].hdfcheck();
-            
-            if (done_atom[l])
-            {
-                std::cout << "\t- atomic preconditioner data for l = " << l
-                           << " present in \"" << prec_atom_[l].filename << "\"" << std::endl;
-            }
-            
-            if (done_proj[l])
-            {
-                std::cout << "\t- projectile preconditioner data for l = " << l
-                           << " present in \"" << prec_atom_[l].filename << "\"" << std::endl;
-            }
-        }
-    
-    //
-    // Calculation of the preconditioner for atomic basis.
-    //
-        
-        if (not all(done_atom))
-        {
-            std::cout << std::endl << "\tPrepare preconditioner matrices for atomic grid" << std::endl;
-            prepare
-            (
-                prec_atom_, rad_->bspline_inner_x().Nspline(),
-                rad_->S_inner_x(), rad_->D_inner_x(), rad_->Mm1_tr_inner_x(), rad_->Mm2_inner_x(),
-                done_atom, comp_l, needed_l
-            );
-            std::cout << std::endl << "\tPrepare preconditioner matrices for projectile grid" << std::endl;
-            prepare
-            (
-                prec_proj_, rad_->bspline_inner_y().Nspline(),
-                rad_->S_inner_y(), rad_->D_inner_y(), Complex(-inp_->Zp) * rad_->Mm1_tr_inner_y(), rad_->Mm2_inner_y(),
-                done_proj, comp_l, needed_l
-            );
-        }
-=======
     refcount_atom_.fill(0);
     refcount_proj_.fill(0);
->>>>>>> acebf100
     
     std::cout << "Set up KPA preconditioner" << std::endl << std::endl;
     
@@ -184,11 +93,7 @@
         refcount_proj_[l2]++;
         
         // load preconditioners from disk if needed
-<<<<<<< HEAD
-        if (refcount_atom_[l1] == 1 and not prec_atom_[l1].hdfload())
-=======
         if (refcount_atom_[l1] == 1 and not Hl_[0][l1].hdfload())
->>>>>>> acebf100
             HexException("Failed to read preconditioner matrix for l = %d.", l1);
         if (refcount_proj_[l2] == 1 and not Hl_[1][l2].hdfload())
             HexException("Failed to read preconditioner matrix for l = %d.", l2);
@@ -265,13 +170,8 @@
     // first Kronecker product
     {
         // U = (AV)B
-<<<<<<< HEAD
-        RowMatrixView<Complex> A (Nspline_inner_x, Nspline_inner_x, prec_atom_[l1].invCl_invsqrtS.data());
-        ColMatrixView<Complex> B (Nspline_inner_y, Nspline_inner_y, prec_proj_[l2].invCl_invsqrtS.data());
-=======
-        RowMatrixView<Complex> A (Nspline_inner, Nspline_inner, Hl_[0][l1].invCl_invsqrtS.data());
-        ColMatrixView<Complex> B (Nspline_inner, Nspline_inner, Hl_[1][l2].invCl_invsqrtS.data());
->>>>>>> acebf100
+        RowMatrixView<Complex> A (Nspline_inner_x, Nspline_inner_x, Hl_[0][l1].invCl_invsqrtS.data());
+        ColMatrixView<Complex> B (Nspline_inner_y, Nspline_inner_y, Hl_[1][l2].invCl_invsqrtS.data());
         
         blas::gemm(1., A, R, 0., Z); // N³ operations
         blas::gemm(1., Z, B, 0., U); // N³ operations
@@ -279,26 +179,15 @@
     
     // Divide elements by the diagonal; N² operations
     # pragma omp parallel for
-<<<<<<< HEAD
     for (std::size_t i = 0; i < Nspline_inner_x; i++) 
     for (std::size_t j = 0; j < Nspline_inner_y; j++)
-        Z(i,j) = U(i,j) / (E_ - prec_atom_[l1].Dl[i] - prec_proj_[l2].Dl[j]);
-=======
-    for (std::size_t i = 0; i < Nspline_inner; i++) 
-    for (std::size_t j = 0; j < Nspline_inner; j++)
         Z(i,j) = U(i,j) / (E_ - Hl_[0][l1].Dl[i] - Hl_[1][l2].Dl[j]);
->>>>>>> acebf100
     
     // second Kronecker product
     {
         // W = (AU)B
-<<<<<<< HEAD
-        RowMatrixView<Complex> A (Nspline_inner_x, Nspline_inner_x, prec_atom_[l1].invsqrtS_Cl.data());
-        ColMatrixView<Complex> B (Nspline_inner_y, Nspline_inner_y, prec_proj_[l2].invsqrtS_Cl.data());
-=======
-        RowMatrixView<Complex> A (Nspline_inner, Nspline_inner, Hl_[0][l1].invsqrtS_Cl.data());
-        ColMatrixView<Complex> B (Nspline_inner, Nspline_inner, Hl_[1][l2].invsqrtS_Cl.data());
->>>>>>> acebf100
+        RowMatrixView<Complex> A (Nspline_inner_x, Nspline_inner_x, Hl_[0][l1].invsqrtS_Cl.data());
+        ColMatrixView<Complex> B (Nspline_inner_y, Nspline_inner_y, Hl_[1][l2].invsqrtS_Cl.data());
         
         blas::gemm(1., A, Z, 0., U);    // N³ operations
         blas::gemm(1., U, B, 0., Z);    // N³ operations
@@ -322,11 +211,7 @@
         
         // release memory
         if (refcount_atom_[l1] == 0)
-<<<<<<< HEAD
-            prec_atom_[l1].drop();
-=======
             Hl_[0][l1].drop();
->>>>>>> acebf100
         if (refcount_proj_[l2] == 0)
             Hl_[1][l2].drop();
     }
@@ -338,10 +223,6 @@
 
 void KPACGPreconditioner::finish ()
 {
-<<<<<<< HEAD
-    prec_atom_.clear();
-=======
->>>>>>> acebf100
     CGPreconditioner::finish();
 }
 
